--- conflicted
+++ resolved
@@ -341,11 +341,7 @@
     elif args.backbone == "pretrained":
         backbone_model = None;
     elif args.backbone == 'slot_attn':
-<<<<<<< HEAD
-        backbone_model = SANet(im_size=64, num_slots=3, dim=64);
-=======
         backbone_model = SANet(im_size=64, num_slots=6, dim=64);
->>>>>>> 6eab54ab
     else:
         raise NotImplementedError(args.backbone)
 
