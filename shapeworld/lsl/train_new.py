"""
Training script
"""

import os
import numpy as np
from tqdm import tqdm
from collections import defaultdict
from sklearn.metrics import accuracy_score
from matplotlib import pyplot as plt

import torch
import torch.nn as nn
import torch.nn.functional as F
from torch import optim

from utils import (
    AverageMeter,
    save_defaultdict_to_fs,
    save_checkpoint,
    featurize
)
from datasets import ShapeWorld, extract_features, extract_objects, extract_objects_and_positions
from datasets import SOS_TOKEN, EOS_TOKEN, PAD_TOKEN, COLORS, SHAPES
from models import ImageRep, TextRep, TextProposalWithAttn, ExWrapper, Identity, TextRepTransformer, MultilayerTransformer
from models import SANet
from models import DotPScorer, BilinearScorer, CosineScorer, MLP, SinkhornScorer, SetCriterion
from vision import Conv4NP, ResNet18, Conv4NP
from loss import ContrastiveLoss
from utils import GradualWarmupScheduler

if __name__ == "__main__":
    import argparse
    parser = argparse.ArgumentParser()
    parser.add_argument('exp_dir', type=str, help='Output directory')
    parser.add_argument('--hidden_size',
                        type=int,
                        default=256,
                        help='Size of hidden representations')
    parser.add_argument('--num_slots', 
                        type=int,
                        default=6,
                        help='Number of slots')
    parser.add_argument('--comparison',
                        choices=['dotp', 'cosine'],
                        default='dotp',
                        help='How to compare support to query reps')
    parser.add_argument('--max_train',
                        type=int,
                        default=None,
                        help='Max number of training examples')
    parser.add_argument('--oracle_world_config',
                        action='store_true',
                        help='If true, let slots predict all objects and positions. Else use those from language.')
    parser.add_argument('--target_type',
                        type=str,
                        choices=['multihead_single_label', 'multilabel'],
                        default='multihead_single_label',
                        help='Whether to use one softmax for each attribute or sigmoid for all.')
    parser.add_argument('--aux_task',
                        type=str,
                        choices=['set_pred', 'caption'],
                        default='caption',
                        help='Whether to predict caption or predict objects')
    parser.add_argument('--noise',
                        type=float,
                        default=0.0,
                        help='Amount of noise to add to each example')
    parser.add_argument('--class_noise_weight',
                        type=float,
                        default=0.0,
                        help='How much of that noise should be class diagnostic?')
    parser.add_argument('--temperature',
                        default=0.5,
                        type=float,
                        help='Temperature parameter used in contrastive loss')
    parser.add_argument('--noise_at_test',
                        action='store_true',
                        help='Add instance-level noise at test time')
    parser.add_argument('--noise_type',
                        default='gaussian',
                        choices=['gaussian', 'uniform'],
                        help='Type of noise')
    parser.add_argument('--fixed_noise_colors',
                        default=None,
                        type=int,
                        help='Fix noise based on class, with a max of this many')
    parser.add_argument('--fixed_noise_colors_max_rgb',
                        default=0.2,
                        type=float,
                        help='Maximum color value a single color channel '
                            'can have for noise background')
    parser.add_argument('--batch_size',
                        type=int,
                        default=100,
                        help='Train batch size')
    parser.add_argument('--epochs', type=int, default=50, help='Train epochs')
    parser.add_argument('--debug_example', 
                        action="store_true",
                        help="If true, print out example images and hint");
    parser.add_argument('--skip_eval',
                        action="store_true",
                        help="If true, skip the zero shot evaluation and only save the pretrained features.")
    parser.add_argument('--data_dir',
                        default=None,
                        help='Specify custom data directory (must have shapeworld folder)')
    parser.add_argument('--lr',
                        type=float,
                        default=0.001,
                        help='Learning rate')
    parser.add_argument('--optimizer',
                        choices=['adam', 'rmsprop', 'sgd'],
                        default='adam',
                        help='Optimizer to use')
    parser.add_argument('--seed', type=int, default=1, help='Random seed')
    parser.add_argument('--language_filter',
                        default=None,
                        type=str,
                        choices=['color', 'nocolor'],
                        help='Filter language')
    parser.add_argument('--shuffle_words',
                        action='store_true',
                        help='Shuffle words for each caption')
    parser.add_argument('--shuffle_captions',
                        action='store_true',
                        help='Shuffle captions for each class')
    parser.add_argument('--log_interval',
                        type=int,
                        default=10,
                        help='How often to log loss')
    parser.add_argument('--hypo_lambda',
                        type=float,
                        default=10.0,
                        help='Weight on hypothesis hypothesis')
    parser.add_argument('--concept_lambda',
                        type=float,
                        default=1.0)
    parser.add_argument('--pos_weight',
                        type=float,
                        default=1.0,
                        help="Weight on the object position loss")
    parser.add_argument('--save_checkpoint',
                        action='store_true',
                        help='Save model')
    parser.add_argument('--load_checkpoint',
                        action='store_true',
                        help='Load model')
    parser.add_argument('--cuda',
                        action='store_true',
                        help='Enables CUDA training')
    args = parser.parse_args()

    if not os.path.isdir(args.exp_dir):
        os.makedirs(args.exp_dir)

    if not args.oracle_world_config:
        args.pos_weight = 0.0; # if not using oracle object info, can't use coordinates for supervision

    # reproducibility
    torch.manual_seed(args.seed)
    np.random.seed(args.seed)

    if (not torch.cuda.is_available()):
        print("No CUDA available so not using it");
        device = torch.device('cpu');
    else:
        device = torch.device('cuda' if args.cuda else 'cpu')

    # train dataset will return (image, label, hint_input, hint_target, hint_length)
    preprocess = False
    train_dataset = ShapeWorld(
        split='train',
        vocab=None,
        augment=True,
        precomputed_features=None,
        max_size=args.max_train,
        preprocess=preprocess,
        noise=args.noise,
        class_noise_weight=args.class_noise_weight,
        fixed_noise_colors=args.fixed_noise_colors,
        fixed_noise_colors_max_rgb=args.fixed_noise_colors_max_rgb,
        noise_type=args.noise_type,
        data_dir=args.data_dir,
        language_filter=args.language_filter,
        shuffle_words=args.shuffle_words,
        shuffle_captions=args.shuffle_captions)
    train_vocab = train_dataset.vocab
    train_vocab_size = train_dataset.vocab_size
    train_max_length = train_dataset.max_length
    train_w2i, train_i2w = train_vocab['w2i'], train_vocab['i2w']
    pad_index = train_w2i[PAD_TOKEN]
    sos_index = train_w2i[SOS_TOKEN]
    eos_index = train_w2i[EOS_TOKEN]

    test_class_noise_weight = 0.0
    if args.noise_at_test:
        test_noise = args.noise
    else:
        test_noise = 0.0
    val_dataset = ShapeWorld(split='val',
                             precomputed_features=None,
                             vocab=train_vocab,
                             preprocess=preprocess,
                             noise=test_noise,
                             class_noise_weight=0.0,
                             noise_type=args.noise_type,
                             data_dir=args.data_dir)
    test_dataset = ShapeWorld(split='test',
                              precomputed_features=None,
                              vocab=train_vocab,
                              preprocess=preprocess,
                              noise=test_noise,
                              class_noise_weight=0.0,
                              noise_type=args.noise_type,
                              data_dir=args.data_dir)
    try:
        val_same_dataset = ShapeWorld(
            split='val_same',
            precomputed_features=None,
            vocab=train_vocab,
            preprocess=preprocess,
            noise=test_noise,
            class_noise_weight=0.0,
            noise_type=args.noise_type,
            data_dir=args.data_dir)
        test_same_dataset = ShapeWorld(
            split='test_same',
            precomputed_features=None,
            vocab=train_vocab,
            preprocess=preprocess,
            noise=test_noise,
            class_noise_weight=0.0,
            noise_type=args.noise_type,
            data_dir=args.data_dir)
        has_same = True
    except RuntimeError:
        has_same = False

    train_loader = torch.utils.data.DataLoader(train_dataset,
                                               batch_size=args.batch_size,
                                               shuffle=False)
    val_loader = torch.utils.data.DataLoader(val_dataset,
                                             batch_size=args.batch_size,
                                             shuffle=False)
    test_loader = torch.utils.data.DataLoader(test_dataset,
                                              batch_size=args.batch_size,
                                              shuffle=False)
    if has_same:
        val_same_loader = torch.utils.data.DataLoader(
            val_same_dataset, batch_size=args.batch_size, shuffle=False)
        test_same_loader = torch.utils.data.DataLoader(
            test_same_dataset, batch_size=args.batch_size, shuffle=False)

    data_loader_dict = {
        'train': train_loader,
        'val': val_loader,
        'test': test_loader,
        'val_same': val_same_loader if has_same else None,
        'test_same': test_same_loader if has_same else None,
    }

    labels_to_idx = train_dataset.label2idx

    # vision
    backbone_model = SANet(im_size=64, num_slots=args.num_slots, dim=64);
    image_part_model = ExWrapper(ImageRep(backbone_model, \
                                     hidden_size=None, \
                                     tune_backbone=True, \
                                     normalize_feats=False));
    image_part_model = image_part_model.to(device)
    
    # image_whole_model = ExWrapper(MultilayerTransformer(64, 2, 2));
    # image_whole_model = image_whole_model.to(device);

    params_to_optimize = list(image_part_model.parameters())
    models_to_save = [image_part_model];
    # params_to_optimize = list(image_whole_model.parameters())

    # scorer
    im_im_scorer_model = DotPScorer()
    im_im_scorer_model = im_im_scorer_model.to(device)
    params_to_optimize.extend(im_im_scorer_model.parameters())
    models_to_save.append(im_im_scorer_model)

    # projection
    if args.aux_task=='set_pred':
        image_cls_projection = MLP(64, args.hidden_size, len(labels_to_idx['color'])+len(labels_to_idx['shape'])).to(device); # add one for no object
        params_to_optimize.extend(image_cls_projection.parameters());
        models_to_save.append(image_cls_projection)

        image_pos_projection = MLP(64, args.hidden_size, 2).to(device);
        params_to_optimize.extend(image_pos_projection.parameters());
        models_to_save.append(image_pos_projection)
    elif args.aux_task=='caption':
    # language
        embedding_model = nn.Embedding(train_vocab_size, args.hidden_size)
        hint_model = TextProposalWithAttn(embedding_model, encoder_dim=64, hidden_size=args.hidden_size)
        hint_model = hint_model.to(device)
        params_to_optimize.extend(hint_model.parameters())
        models_to_save.append(hint_model)
    else:
        raise ValueError('invalid auxiliary task name')

    # loss
    if args.aux_task=='set_pred':
        hype_loss = SetCriterion(num_classes=[len(labels_to_idx['color']), len(labels_to_idx['shape'])], 
                            pos_cost_weight=args.pos_weight, 
                            eos_coef=0.5, 
                            target_type=args.target_type).to(device);

    # optimizer
    optfunc = {
        'adam': optim.Adam,
        'rmsprop': optim.RMSprop,
        'sgd': optim.SGD
    }[args.optimizer]
    optimizer = optfunc(params_to_optimize, lr=args.lr)
    # after_scheduler = optim.lr_scheduler.CosineAnnealingLR(optimizer, T_max=49000)
    # scheduler = GradualWarmupScheduler(optimizer, 1.0, total_epoch=1000, after_scheduler=after_scheduler)

    print(sum([p.numel() for p in params_to_optimize]));

    if args.load_checkpoint and os.path.exists(os.path.join(args.exp_dir, 'checkpoint.pth.tar')):
        ckpt_path = os.path.join(args.exp_dir, 'checkpoint.pth.tar');
        sds = torch.load(ckpt_path, map_location=lambda storage, loc: storage);
        for m, sd in zip(models_to_save, sds):
            m.load_state_dict(sd);
        print("loaded checkpoint");

    def train(epoch, n_steps=100):
        for m in models_to_save:
            if (isinstance(m, nn.Module)):
                m.train();

        pred_loss_total = 0;
        cls_loss_total = 0;
        pos_loss_total = 0;
        cls_acc = 0;
        pbar = tqdm(total=n_steps)
        for batch_idx in range(n_steps):
            examples, image, label, hint_seq, hint_length, *rest = \
                train_dataset.sample_train(args.batch_size)

            examples = examples.to(device)
            image = image.to(device)
            label = label.to(device)
            batch_size = len(image)
            n_ex = examples.shape[1]

            if args.aux_task=='set_pred':
                world = rest[-2]; # this should be a list of lists
                world_len = rest[-1]; # batch size x n_ex, for how many objects each image contains
                if args.oracle_world_config:
                    objs, poses = extract_objects_and_positions(world, world_len, labels_to_idx);
                else:
                    objs = extract_objects([[train_i2w[token.item()] for token in h if token.item()!=pad_index] for h in hint_seq]);
                    _, poses = extract_objects_and_positions(world, world_len, labels_to_idx); # this will not be used, but need to be here for set criterion to work

            if args.debug_example:
                rand_idx = np.random.randint(0, args.batch_size); # sample a random index from current batch
                print([train_i2w[k.item()] for k in hint_seq[rand_idx]]); # get hint in words
                print(label[rand_idx])
                for w in world[rand_idx]:
                    print(w); 
                print(objs[(n_ex+1)*rand_idx:(n_ex+1)*(rand_idx+1)]);
                print(poses[(n_ex+1)*rand_idx:(n_ex+1)*(rand_idx+1)]);
                print(examples[rand_idx][0].shape)
                fig, axes = plt.subplots(5);
                for i in range(4):
                    axes[i].imshow(examples[rand_idx][i].permute(1, 2, 0)); # plot examples, transpose to put channel in the last dim
                    axes[i].axis('off');
                axes[4].imshow(image[rand_idx].permute(1, 2, 0));
                axes[4].axis('off')
                plt.show();
                return 0;

            # Load hint
            hint_seq = hint_seq.to(device)
            hint_length = hint_length.to(device)
            max_hint_length = hint_length.max().item()
            # Cap max length if it doesn't fill out the tensor
            if max_hint_length != hint_seq.shape[1]:
                hint_seq = hint_seq[:, :max_hint_length]

            # Learn representations of images and examples
            image_slot = image_part_model(image); # --> N x n_slot x C
            # image_whole = image_whole_model(image_slot); # --> N x n_slot x C

            examples_slot = image_part_model(examples); # --> N x n_ex x n_slot x C
            # examples_whole = image_whole_model(examples); # --> N x n_ex x n_slot x C

            score = im_im_scorer_model.score(examples_slot.mean(dim=[1,2]), image_slot.mean(dim=1));
            pred_loss = F.binary_cross_entropy_with_logits(score, label.float());
            pred_loss_total += pred_loss

            loss = args.concept_lambda*pred_loss

            if args.aux_task=='set_pred':
                slot_cls_score = image_cls_projection(torch.cat([examples_slot, image_slot.unsqueeze(1)], dim=1)).flatten(0,1);
                slot_pos_pred = image_pos_projection(torch.cat([examples_slot, image_slot.unsqueeze(1)], dim=1)).flatten(0,1);
    
                losses, metric = hype_loss({'pred_logits': slot_cls_score, 'pred_poses': slot_pos_pred},
                                    {'labels': objs, 'poses': poses});

                # Hypothesis loss
                loss += args.hypo_lambda*(losses['class'] + args.pos_weight*losses['position'])

                cls_loss_total += losses['class'].item()
                pos_loss_total += losses['position'].item()
                cls_acc += metric['acc'];
            elif args.aux_task=='caption':
<<<<<<< HEAD
                hint_seq = torch.repeat_interleave(hint_seq, repeats=n_ex, dim=0)
                hypo_out = hint_model(examples_slot.flatten(0, 1), hint_seq,\
                                        torch.repeat_interleave(hint_length, repeats=n_ex, dim=0));
=======
                hint_seq = torch.repeat_interleave(hint_seq, repeats=n_ex, dim=0); 
                hypo_out = hint_model(examples_slot.flatten(0, 1), hint_seq, torch.repeat_interleave(hint_length, repeats=n_ex, dim=0));   
>>>>>>> ab743523
                seq_len = hint_seq.size(1)

                hypo_out = hypo_out[:, :-1].contiguous()
                hint_seq = hint_seq[:, 1:].contiguous()
                hyp_batch_size = batch_size*n_ex
<<<<<<< HEAD
=======

>>>>>>> ab743523
                hypo_out_2d = hypo_out.view(hyp_batch_size * (seq_len - 1),
                                            train_vocab_size)
                hint_seq_2d = hint_seq.long().view(hyp_batch_size * (seq_len - 1))
                hypo_loss = F.cross_entropy(hypo_out_2d,
                                            hint_seq_2d,
                                            reduction='none',
                                            ignore_index=pad_index)
                hypo_loss = hypo_loss.view(hyp_batch_size, (seq_len - 1))
                hypo_loss = torch.mean(torch.sum(hypo_loss, dim=1))
                loss += args.hypo_lambda*hypo_loss
                metric = {'acc': (torch.argmax(hypo_out_2d, dim=-1)==hint_seq_2d).float().mean()};
                cls_loss_total += hypo_loss.item()
                cls_acc += metric['acc'];
            else:
                raise ValueError("invalid auxiliary task name")

            optimizer.zero_grad()
            loss.backward()
            torch.nn.utils.clip_grad_norm_(params_to_optimize, 1.0)
            optimizer.step()

            if batch_idx % args.log_interval == 0:
                pbar.set_description('Epoch {} Loss: {:.6f} Metric: {}'.format(
                    epoch, loss.item(), metric))
                pbar.refresh()

            pbar.update()
        pbar.close()
        print('====> {:>12}\tEpoch: {:>3}\tConcept Loss: {:.4f} Classification Loss: {:.4f} Position Loss: {:.4f} Classification Acc: {:.4f}'.format('(train)', epoch, pred_loss_total, cls_loss_total, pos_loss_total, cls_acc));

        return loss

    def test(epoch, split='train'):
        for m in models_to_save:
            if (isinstance(m, nn.Module)):
                m.eval();

        metric_meter = AverageMeter(raw=False)
        data_loader = data_loader_dict[split]

        with torch.no_grad():
            for examples, image, label, hint_seq, hint_length, *rest in data_loader:
                examples = examples.to(device)
                image = image.to(device)
                label = label.to(device)
                label_np = label.cpu().numpy().astype(np.uint8)
                batch_size = len(image)
                n_ex = len(image[0])


                if args.aux_task=='set_pred':
                    world = rest[-2]; # this should be a list of lists
                    world_len = rest[-1]; # batch size x n_ex, for how many objects each image contains
                    actual_world = []; # the batches get collated in the weirdest way possible maybe better off not batching at all
                    for i in range(batch_size):
                        actual_world.append([[{
                                    'color': world[j][k]['color'][i],
                                    'shape': world[j][k]['shape'][i],
                                    'pos': (world[j][k]['pos'][0][i], world[j][k]['pos'][1][i])
                                } for k in range(world_len[i][j])] for j in range(n_ex+1)
                        ])
                    world = actual_world
                    if args.oracle_world_config:
                        objs, poses = extract_objects_and_positions(world, world_len, labels_to_idx);
                    else:
                        objs = extract_objects([[train_i2w[token.item()] for token in h if token.item()!=pad_index] for h in hint_seq]);
                        _, poses = extract_objects_and_positions(world, world_len, labels_to_idx); # this will not be used, but need to be here for set criterion to work
                
                
                hint_seq = hint_seq.to(device)
                hint_length = hint_length.to(device)
                max_hint_length = hint_length.max().item()
                # Cap max length if it doesn't fill out the tensor
                if max_hint_length != hint_seq.shape[1]:
                    hint_seq = hint_seq[:, :max_hint_length]

                # Learn representations of images and examples
                image_slot = image_part_model(image); # --> N x n_slot x C
                # image_whole = image_whole_model(image_slot); # --> N x n_slot x C

                examples_slot = image_part_model(examples); # --> N x n_ex x n_slot x C
                # examples_whole = image_whole_model(examples); # --> N x n_ex x n_slot x C
                if args.aux_task=='set_pred':
                    slot_cls_score = image_cls_projection(torch.cat([examples_slot, image_slot.unsqueeze(1)], dim=1)).flatten(0,1);
                    slot_pos_pred = image_pos_projection(torch.cat([examples_slot, image_slot.unsqueeze(1)], dim=1)).flatten(0,1);
        
                    _, metric = hype_loss({'pred_logits': slot_cls_score, 'pred_poses': slot_pos_pred},
                                        {'labels': objs, 'poses': poses});

                    metric_meter.update(metric['acc'], batch_size, raw_scores=None)

                elif args.aux_task=='caption':
<<<<<<< HEAD
                    hint_seq = torch.repeat_interleave(hint_seq, repeats=n_ex, dim=0), 
                    hypo_out = hint_model(examples_slot.flatten(0, 1), hint_seq,
                                        torch.repeat_interleave(hint_length, repeats=n_ex, dim=0));                    
=======
                    hint_seq = torch.repeat_interleave(hint_seq, repeats=n_ex, dim=0) 
                    hypo_out = hint_model(examples_slot.flatten(0, 1), hint_seq, torch.repeat_interleave(hint_length, repeats=n_ex, dim=0));   
>>>>>>> ab743523
                    seq_len = hint_seq.size(1)
                    hypo_out = hypo_out[:, :-1].contiguous()
                    hint_seq = hint_seq[:, 1:].contiguous()
                    hyp_batch_size = batch_size*n_ex

                    hypo_out_2d = hypo_out.view(hyp_batch_size * (seq_len - 1),
                                                train_vocab_size)
                    hint_seq_2d = hint_seq.long().view(hyp_batch_size * (seq_len - 1))
                    hypo_loss = F.cross_entropy(hypo_out_2d,
                                                hint_seq_2d,
                                                reduction='none',
                                                ignore_index=pad_index)
                    hypo_loss = hypo_loss.view(hyp_batch_size, (seq_len - 1))
                    hypo_loss = torch.mean(torch.sum(hypo_loss, dim=1))
                    metric_meter.update(hypo_loss.item(), batch_size, raw_scores=None);
                    
                else:
                    raise ValueError("invalid auxiliary task name")

        print('====> {:>12}\tEpoch: {:>3}\tMetric: {:.4f}'.format(
            '({})'.format(split), epoch, metric_meter.avg))

        return metric_meter.avg

    best_epoch = 0
    best_epoch_acc = 0
    best_val_acc = 0
    best_val_same_acc = 0
    best_val_tre = 0
    best_val_tre_std = 0
    best_test_acc = 0
    best_test_same_acc = 0
    lowest_val_tre = 1e10
    lowest_val_tre_std = 0
    metrics = defaultdict(lambda: [])

    save_defaultdict_to_fs(vars(args), os.path.join(args.exp_dir, 'args.json'))
    for epoch in range(1, args.epochs + 1):
        train_loss = train(epoch);
        if args.save_checkpoint:
            save_checkpoint([m.state_dict() for m in models_to_save], is_best=True, folder=args.exp_dir);
        if args.skip_eval:
            continue
        train_acc = test(epoch, 'train')
        val_acc = test(epoch, 'val')
        test_acc = test(epoch, 'test')
        if has_same:
            val_same_acc = test(epoch, 'val_same')
            test_same_acc = test(epoch, 'test_same')
        else:
            val_same_acc = val_acc
            test_same_acc = test_acc

        # Compute confidence intervals

        epoch_acc = (val_acc + val_same_acc) / 2
        is_best_epoch = epoch_acc > best_epoch_acc
        if is_best_epoch:
            best_epoch = epoch
            best_epoch_acc = epoch_acc
            best_val_acc = val_acc
            best_val_same_acc = val_same_acc

            best_test_acc = test_acc
            best_test_same_acc = test_same_acc

        metrics['train_acc'].append(train_acc)
        metrics['val_acc'].append(val_acc)
        metrics['val_same_acc'].append(val_same_acc)
        metrics['test_acc'].append(test_acc)
        metrics['test_same_acc'].append(test_same_acc)

        metrics = dict(metrics)
        # Assign best accs
        metrics['best_epoch'] = best_epoch
        metrics['best_val_acc'] = best_val_acc
        metrics['best_val_same_acc'] = best_val_same_acc
        metrics['best_test_acc'] = best_test_acc
        metrics['best_test_same_acc'] = best_test_same_acc
        metrics['has_same'] = has_same
        save_defaultdict_to_fs(metrics,
                               os.path.join(args.exp_dir, 'metrics.json'))

    print('====> DONE')
    print('====> BEST EPOCH: {}'.format(best_epoch))
    print('====> {:>17}\tEpoch: {}\tAccuracy: {:.4f}'.format(
        '(best_val)', best_epoch, best_val_acc))
    print('====> {:>17}\tEpoch: {}\tAccuracy: {:.4f}'.format(
        '(best_val_same)', best_epoch, best_val_same_acc))
    print('====> {:>17}\tEpoch: {}\tAccuracy: {:.4f}'.format(
        '(best_test)', best_epoch, best_test_acc))
    print('====> {:>17}\tEpoch: {}\tAccuracy: {:.4f}'.format(
        '(best_test_same)', best_epoch, best_test_same_acc))
    print('====>')
    print('====> {:>17}\tEpoch: {}\tAccuracy: {:.4f}'.format(
        '(best_val_avg)', best_epoch, (best_val_acc + best_val_same_acc) / 2))
    print('====> {:>17}\tEpoch: {}\tAccuracy: {:.4f}'.format(
        '(best_test_avg)', best_epoch,
        (best_test_acc + best_test_same_acc) / 2))
<|MERGE_RESOLUTION|>--- conflicted
+++ resolved
@@ -409,23 +409,13 @@
                 pos_loss_total += losses['position'].item()
                 cls_acc += metric['acc'];
             elif args.aux_task=='caption':
-<<<<<<< HEAD
-                hint_seq = torch.repeat_interleave(hint_seq, repeats=n_ex, dim=0)
-                hypo_out = hint_model(examples_slot.flatten(0, 1), hint_seq,\
-                                        torch.repeat_interleave(hint_length, repeats=n_ex, dim=0));
-=======
                 hint_seq = torch.repeat_interleave(hint_seq, repeats=n_ex, dim=0); 
                 hypo_out = hint_model(examples_slot.flatten(0, 1), hint_seq, torch.repeat_interleave(hint_length, repeats=n_ex, dim=0));   
->>>>>>> ab743523
                 seq_len = hint_seq.size(1)
 
                 hypo_out = hypo_out[:, :-1].contiguous()
                 hint_seq = hint_seq[:, 1:].contiguous()
                 hyp_batch_size = batch_size*n_ex
-<<<<<<< HEAD
-=======
-
->>>>>>> ab743523
                 hypo_out_2d = hypo_out.view(hyp_batch_size * (seq_len - 1),
                                             train_vocab_size)
                 hint_seq_2d = hint_seq.long().view(hyp_batch_size * (seq_len - 1))
@@ -518,14 +508,8 @@
                     metric_meter.update(metric['acc'], batch_size, raw_scores=None)
 
                 elif args.aux_task=='caption':
-<<<<<<< HEAD
-                    hint_seq = torch.repeat_interleave(hint_seq, repeats=n_ex, dim=0), 
-                    hypo_out = hint_model(examples_slot.flatten(0, 1), hint_seq,
-                                        torch.repeat_interleave(hint_length, repeats=n_ex, dim=0));                    
-=======
                     hint_seq = torch.repeat_interleave(hint_seq, repeats=n_ex, dim=0) 
                     hypo_out = hint_model(examples_slot.flatten(0, 1), hint_seq, torch.repeat_interleave(hint_length, repeats=n_ex, dim=0));   
->>>>>>> ab743523
                     seq_len = hint_seq.size(1)
                     hypo_out = hypo_out[:, :-1].contiguous()
                     hint_seq = hint_seq[:, 1:].contiguous()
