#!/bin/bash

if [ "$#" -ge 1 ]; then
    DATA_DIR="$1"
else
    DATA_DIR="/mnt/fs5/muj/shapeworld_mine_8shot_easy"
fi

if [ "$#" -ge 2 ]; then
    BACKBONE="$2"
else
    BACKBONE="conv4"
fi

if [ "$BACKBONE" = "resnet18" ]; then
    BATCH_SIZE="32"
else
    if [ "$BACKBONE" = "resnet18np" ]; then
        BATCH_SIZE="32"
    else
        BATCH_SIZE="100"
    fi
fi

python lsl/caption.py --cuda \
    --backbone $BACKBONE \
    --data_dir $DATA_DIR \
    --batch_size $BATCH_SIZE \
    --seed $RANDOM \
<<<<<<< HEAD
    exp/cap/"$(basename $DATA_DIR)"_"$BACKBONE""1024"
=======
    --coordconv \
    exp/cap/"$(basename $DATA_DIR)"_"$BACKBONE""_cc"
>>>>>>> e1e2e3c9
<|MERGE_RESOLUTION|>--- conflicted
+++ resolved
@@ -27,9 +27,5 @@
     --data_dir $DATA_DIR \
     --batch_size $BATCH_SIZE \
     --seed $RANDOM \
-<<<<<<< HEAD
-    exp/cap/"$(basename $DATA_DIR)"_"$BACKBONE""1024"
-=======
     --coordconv \
-    exp/cap/"$(basename $DATA_DIR)"_"$BACKBONE""_cc"
->>>>>>> e1e2e3c9
+    exp/cap/"$(basename $DATA_DIR)"_"$BACKBONE""_cc"