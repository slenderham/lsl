"""
Training script
"""

import os
import numpy as np
from tqdm import tqdm
from collections import defaultdict
from sklearn.metrics import accuracy_score
from matplotlib import pyplot as plt

import torch
import torch.nn as nn
import torch.nn.functional as F
from torch import optim

from utils import (
    AverageMeter,
    save_defaultdict_to_fs,
    save_checkpoint,
    featurize
)
from datasets import ShapeWorld, extract_features, extract_objects, extract_objects_and_positions
from datasets import SOS_TOKEN, EOS_TOKEN, PAD_TOKEN, COLORS, SHAPES
from models import ImageRep, TextRep, TextProposalWithAttn, ExWrapper, Identity, TextRepTransformer
from models import SANet
from models import DotPScorer, BilinearScorer, CosineScorer, MLP, SinkhornScorer, SetCriterion
from vision import Conv4NP, ResNet18, Conv4NP
from loss import ContrastiveLoss
from utils import GradualWarmupScheduler

if __name__ == "__main__":
    import argparse
    parser = argparse.ArgumentParser()
    parser.add_argument('exp_dir', type=str, help='Output directory')
    parser.add_argument('--hidden_size',
                        type=int,
                        default=256,
                        help='Size of hidden representations')
    parser.add_argument('--num_slots', 
                        type=int,
                        default=6,
                        help='Number of slots')
    parser.add_argument('--comparison',
                        choices=['dotp', 'cosine', 'sinkhorn'],
                        default='dotp',
                        help='How to compare support to query reps')
    parser.add_argument('--max_train',
                        type=int,
                        default=None,
                        help='Max number of training examples')
    parser.add_argument('--oracle_world_config',
                        action='store_true',
                        help='If true, let slots predict all objects and positions. Else use those from language.')
    parser.add_argument('--target_type',
                        type=str,
                        choices=['multihead_single_label', 'multilabel'],
                        default='multihead_single_label',
                        help='Whether to use one softmax for each attribute or sigmoid for all.')
    parser.add_argument('--aux_task',
                        type=str,
                        choices=['set_pred_partial', 'caption_slot', 'caption_image', 'matching'],
                        default='matching',
                        help='Whether to predict caption or predict objects')
    parser.add_argument('--visualize_attns',
                        action='store_true',
                        help='If true, visualize attention masks of slots and matching/caption if applicable')
    parser.add_argument('--noise',
                        type=float,
                        default=0.0,
                        help='Amount of noise to add to each example')
    parser.add_argument('--class_noise_weight',
                        type=float,
                        default=0.0,
                        help='How much of that noise should be class diagnostic?')
    parser.add_argument('--temperature',
                        default=0.5,
                        type=float,
                        help='Temperature parameter used in contrastive loss')
    parser.add_argument('--noise_at_test',
                        action='store_true',
                        help='Add instance-level noise at test time')
    parser.add_argument('--noise_type',
                        default='gaussian',
                        choices=['gaussian', 'uniform'],
                        help='Type of noise')
    parser.add_argument('--fixed_noise_colors',
                        default=None,
                        type=int,
                        help='Fix noise based on class, with a max of this many')
    parser.add_argument('--fixed_noise_colors_max_rgb',
                        default=0.2,
                        type=float,
                        help='Maximum color value a single color channel '
                            'can have for noise background')
    parser.add_argument('--batch_size',
                        type=int,
                        default=100,
                        help='Train batch size')
    parser.add_argument('--epochs', type=int, default=50, help='Train epochs')
    parser.add_argument('--debug_example', 
                        action="store_true",
                        help="If true, print out example images and hint");
    parser.add_argument('--skip_eval',
                        action="store_true",
                        help="If true, skip the zero shot evaluation and only save the pretrained features.")
    parser.add_argument('--data_dir',
                        default=None,
                        help='Specify custom data directory (must have shapeworld folder)')
    parser.add_argument('--lr',
                        type=float,
                        default=0.001,
                        help='Learning rate')
    parser.add_argument('--optimizer',
                        choices=['adam', 'rmsprop', 'sgd'],
                        default='adam',
                        help='Optimizer to use')
    parser.add_argument('--seed', type=int, default=1, help='Random seed')
    parser.add_argument('--language_filter',
                        default=None,
                        type=str,
                        choices=['color', 'nocolor'],
                        help='Filter language')
    parser.add_argument('--shuffle_words',
                        action='store_true',
                        help='Shuffle words for each caption')
    parser.add_argument('--shuffle_captions',
                        action='store_true',
                        help='Shuffle captions for each class')
    parser.add_argument('--log_interval',
                        type=int,
                        default=10,
                        help='How often to log loss')
    parser.add_argument('--hypo_lambda',
                        type=float,
                        default=10.0,
                        help='Weight on hypothesis hypothesis')
    parser.add_argument('--concept_lambda',
                        type=float,
                        default=1.0)
    parser.add_argument('--pos_weight',
                        type=float,
                        default=1.0,
                        help="Weight on the object position loss")
    parser.add_argument('--save_checkpoint',
                        action='store_true',
                        help='Save model')
    parser.add_argument('--load_checkpoint',
                        action='store_true',
                        help='Load model')
    parser.add_argument('--cuda',
                        action='store_true',
                        help='Enables CUDA training')
    args = parser.parse_args()

    if not os.path.isdir(args.exp_dir):
        os.makedirs(args.exp_dir)

    if args.aux_task=='set_pred' and not args.oracle_world_config:
        args.pos_weight = 0.0; # if not using oracle object info, can't use coordinates for supervision

    # reproducibility
    torch.manual_seed(args.seed)
    np.random.seed(args.seed)

    if (not torch.cuda.is_available()):
        print("No CUDA available so not using it");
        device = torch.device('cpu');
    else:
        device = torch.device('cuda' if args.cuda else 'cpu')

    # train dataset will return (image, label, hint_input, hint_target, hint_length)
    preprocess = False
    train_dataset = ShapeWorld(
        split='train',
        vocab=None,
        augment=True,
        precomputed_features=None,
        max_size=args.max_train,
        preprocess=preprocess,
        noise=args.noise,
        class_noise_weight=args.class_noise_weight,
        fixed_noise_colors=args.fixed_noise_colors,
        fixed_noise_colors_max_rgb=args.fixed_noise_colors_max_rgb,
        noise_type=args.noise_type,
        data_dir=args.data_dir,
        language_filter=args.language_filter,
        shuffle_words=args.shuffle_words,
        shuffle_captions=args.shuffle_captions)
    train_vocab = train_dataset.vocab
    train_vocab_size = train_dataset.vocab_size
    train_max_length = train_dataset.max_length
    train_w2i, train_i2w = train_vocab['w2i'], train_vocab['i2w']
    pad_index = train_w2i[PAD_TOKEN]
    sos_index = train_w2i[SOS_TOKEN]
    eos_index = train_w2i[EOS_TOKEN]

    test_class_noise_weight = 0.0
    if args.noise_at_test:
        test_noise = args.noise
    else:
        test_noise = 0.0
    val_dataset = ShapeWorld(split='val',
                             precomputed_features=None,
                             vocab=train_vocab,
                             preprocess=preprocess,
                             noise=test_noise,
                             class_noise_weight=0.0,
                             noise_type=args.noise_type,
                             data_dir=args.data_dir)
    test_dataset = ShapeWorld(split='test',
                              precomputed_features=None,
                              vocab=train_vocab,
                              preprocess=preprocess,
                              noise=test_noise,
                              class_noise_weight=0.0,
                              noise_type=args.noise_type,
                              data_dir=args.data_dir)
    try:
        val_same_dataset = ShapeWorld(
            split='val_same',
            precomputed_features=None,
            vocab=train_vocab,
            preprocess=preprocess,
            noise=test_noise,
            class_noise_weight=0.0,
            noise_type=args.noise_type,
            data_dir=args.data_dir)
        test_same_dataset = ShapeWorld(
            split='test_same',
            precomputed_features=None,
            vocab=train_vocab,
            preprocess=preprocess,
            noise=test_noise,
            class_noise_weight=0.0,
            noise_type=args.noise_type,
            data_dir=args.data_dir)
        has_same = True
    except RuntimeError:
        has_same = False

    train_loader = torch.utils.data.DataLoader(train_dataset,
                                               batch_size=args.batch_size,
                                               shuffle=False)
    val_loader = torch.utils.data.DataLoader(val_dataset,
                                             batch_size=args.batch_size,
                                             shuffle=False)
    test_loader = torch.utils.data.DataLoader(test_dataset,
                                              batch_size=args.batch_size,
                                              shuffle=False)
    if has_same:
        val_same_loader = torch.utils.data.DataLoader(
            val_same_dataset, batch_size=args.batch_size, shuffle=False)
        test_same_loader = torch.utils.data.DataLoader(
            test_same_dataset, batch_size=args.batch_size, shuffle=False)

    data_loader_dict = {
        'train': train_loader,
        'val': val_loader,
        'test': test_loader,
        'val_same': val_same_loader if has_same else None,
        'test_same': test_same_loader if has_same else None,
    }

    labels_to_idx = train_dataset.label2idx

    # vision
    backbone_model = SANet(im_size=64, num_slots=args.num_slots, dim=64, slot_model=('slot_mlp' if args.aux_task=='caption_image' else 'slot_attn'));
    image_part_model = ExWrapper(backbone_model).to(device);
    params_to_optimize = list(image_part_model.parameters())
    models_to_save = [image_part_model];
    # params_to_optimize = list(image_whole_model.parameters())

    # scorer
    if (args.comparison=='sinkhorn'):
        raise NotImplementedError();
    im_im_scorer_model = {
        'dotp': DotPScorer(),
        'cosine': CosineScorer(temperature=1),
    }[args.comparison]
    im_im_scorer_model = im_im_scorer_model.to(device)
    params_to_optimize.extend(im_im_scorer_model.parameters())
    models_to_save.append(im_im_scorer_model)

    # projection
    if args.aux_task=='set_pred':
        image_cls_projection = MLP(64, args.hidden_size, len(labels_to_idx['color'])+len(labels_to_idx['shape'])).to(device); # add one for no object
        params_to_optimize.extend(image_cls_projection.parameters());
        models_to_save.append(image_cls_projection)

        image_pos_projection = MLP(64, args.hidden_size, 2).to(device);
        params_to_optimize.extend(image_pos_projection.parameters());
        models_to_save.append(image_pos_projection)
    elif args.aux_task=='caption_slot' or args.aux_task=='caption_image':
    # language
        embedding_model = nn.Embedding(train_vocab_size, args.hidden_size)
        hint_model = TextProposalWithAttn(embedding_model, encoder_dim=64, hidden_size=args.hidden_size)
        hint_model = hint_model.to(device)
        params_to_optimize.extend(hint_model.parameters())
        models_to_save.append(hint_model)
    elif args.aux_task=='matching':
        embedding_model = nn.Embedding(train_vocab_size, args.hidden_size)
        hint_model = TextRep(embedding_model, hidden_size=args.hidden_size)
        hint_model = hint_model.to(device)
        params_to_optimize.extend(hint_model.parameters())
        models_to_save.append(hint_model)
        
        slot_to_lang_matching = MLP(64, args.hidden_size, args.hidden_size).to(device);
        params_to_optimize.extend(slot_to_lang_matching.parameters())
        models_to_save.append(slot_to_lang_matching)
    else:
        raise ValueError('invalid auxiliary task name')

    # loss
    if args.aux_task=='set_pred':
        hype_loss = SetCriterion(num_classes=[len(labels_to_idx['color']), len(labels_to_idx['shape'])], 
                            pos_cost_weight=args.pos_weight, 
                            eos_coef=0.5, 
                            target_type=args.target_type).to(device);
    elif args.aux_task=='matching':
        hype_loss = SinkhornScorer(num_embedding=train_vocab_size, temperature=args.temperature).to(device);
        params_to_optimize.extend(slot_to_lang_matching.parameters())
        models_to_save.append(slot_to_lang_matching)

    # optimizer
    optfunc = {
        'adam': optim.Adam,
        'rmsprop': optim.RMSprop,
        'sgd': optim.SGD
    }[args.optimizer]
    optimizer = optfunc(params_to_optimize, lr=args.lr)
    # after_scheduler = optim.lr_scheduler.CosineAnnealingLR(optimizer, T_max=49000)
    # scheduler = GradualWarmupScheduler(optimizer, 1.0, total_epoch=1000, after_scheduler=after_scheduler)

    print(sum([p.numel() for p in params_to_optimize]));

    if args.load_checkpoint and os.path.exists(os.path.join(args.exp_dir, 'checkpoint.pth.tar')):
        ckpt_path = os.path.join(args.exp_dir, 'checkpoint.pth.tar');
        sds = torch.load(ckpt_path, map_location=lambda storage, loc: storage);
        for m, sd in zip(models_to_save, sds):
            print(m.load_state_dict(sd));
        print("loaded checkpoint");

    def train(epoch, n_steps=100):
        for m in models_to_save:
            if (isinstance(m, nn.Module)):
                m.train();

        pred_loss_total = 0;
        aux_loss_total = 0;
        cls_acc = 0;
        main_acc = 0;
        pbar = tqdm(total=n_steps)
        for batch_idx in range(n_steps):
            examples, image, label, hint_seq, hint_length, *rest = \
                train_dataset.sample_train(args.batch_size)

            examples = examples.to(device)
            image = image.to(device)
            label = label.to(device)
            batch_size = len(image)
            n_ex = examples.shape[1]

            if args.aux_task=='set_pred':
                world = rest[-2]; # this should be a list of lists
                world_len = rest[-1]; # batch size x n_ex, for how many objects each image contains
                if args.oracle_world_config:
                    objs, poses = extract_objects_and_positions(world, world_len, labels_to_idx);
                else:
                    objs = extract_objects([[train_i2w[token.item()] for token in h if token.item()!=pad_index] for h in hint_seq]);
                    _, poses = extract_objects_and_positions(world, world_len, labels_to_idx); # this will not be used, but need to be here for set criterion to work

            if args.debug_example:
                rand_idx = np.random.randint(0, args.batch_size); # sample a random index from current batch
                print([train_i2w[k.item()] for k in hint_seq[rand_idx]]); # get hint in words
                print(label[rand_idx])
                if (args.aux_task=='set_pred'):
                    for w in world[rand_idx]:
                        print(w); 
                    print(objs[(n_ex+1)*rand_idx:(n_ex+1)*(rand_idx+1)]);
                    print(poses[(n_ex+1)*rand_idx:(n_ex+1)*(rand_idx+1)]);
                print(examples[rand_idx][0].shape)
                fig, axes = plt.subplots(5);
                for i in range(4):
                    axes[i].imshow(examples[rand_idx][i].permute(1, 2, 0)); # plot examples, transpose to put channel in the last dim
                    axes[i].axis('off');
                axes[4].imshow(image[rand_idx].permute(1, 2, 0));
                axes[4].axis('off')
                plt.show();
                return 0;

            # Load hint
            hint_seq = hint_seq.to(device)
            hint_length = hint_length.to(device)
            max_hint_length = hint_length.max().item()
            # Cap max length if it doesn't fill out the tensor
            if max_hint_length != hint_seq.shape[1]:
                hint_seq = hint_seq[:, :max_hint_length]

            # Learn representations of images and examples
            image_slot = image_part_model(image, visualize_attns=False); # --> N x n_slot x C
            # image_whole = image_whole_model(image_slot); # --> N x n_slot x C

            examples_slot = image_part_model(examples, visualize_attns=args.visualize_attns); # --> N x n_ex x n_slot x C
            # examples_whole = image_whole_model(examples); # --> N x n_ex x n_slot x C

            score = im_im_scorer_model.score(examples_slot.mean(dim=[1,2]), image_slot.mean(dim=1));
            pred_loss = F.binary_cross_entropy_with_logits(score, label.float());
            pred_loss_total += pred_loss
            main_acc += ((score>0).long()==label).float().mean()

            loss = args.concept_lambda*pred_loss

            if args.aux_task=='set_pred':
                slot_cls_score = image_cls_projection(torch.cat([examples_slot, image_slot.unsqueeze(1)], dim=1)).flatten(0,1);
                slot_pos_pred = image_pos_projection(torch.cat([examples_slot, image_slot.unsqueeze(1)], dim=1)).flatten(0,1);
    
                losses, metric = hype_loss({'pred_logits': slot_cls_score, 'pred_poses': slot_pos_pred},
                                    {'labels': objs, 'poses': poses});

                # Hypothesis loss
                loss += args.hypo_lambda*(losses['class'] + args.pos_weight*losses['position'])

                aux_loss_total += losses['class'].item()
                pos_loss_total += losses['position'].item()
                cls_acc += metric['acc'];
            elif args.aux_task=='caption_slot' or args.aux_task=='caption_image':
                hint_seq = torch.repeat_interleave(hint_seq, repeats=n_ex, dim=0); 
                hypo_out, attns = hint_model(examples_slot.flatten(0, 1), hint_seq, torch.repeat_interleave(hint_length, repeats=n_ex, dim=0));   
                seq_len = hint_seq.size(1)
                
                if (args.visualize_attns):
                    if (args.aux_task=='caption_slot'):
                        plt.subplot(111).imshow(attns[4].detach().t());
                    elif(args.aux_task=='caption_image'):
                        fig, axes = plt.subplots(2, 7)
                        for i, a in enumerate(attns[4].detach()):
                            axes[i//7][i%7].imshow(a.reshape(56, 56));
                    print([train_i2w[h.item()] for h in torch.argmax(hypo_out[4], dim=-1)]);
                    print([train_i2w[h.item()] for h in hint_seq[4]]);
                    plt.show()

                hypo_out = hypo_out[:, :-1].contiguous()
                hint_seq = hint_seq[:, 1:].contiguous()
                hyp_batch_size = batch_size*n_ex
                hypo_out_2d = hypo_out.view(hyp_batch_size * (seq_len - 1),
                                            train_vocab_size)
                hint_seq_2d = hint_seq.long().view(hyp_batch_size * (seq_len - 1))
                hypo_loss = F.cross_entropy(hypo_out_2d,
                                            hint_seq_2d,
                                            reduction='mean',
                                            ignore_index=pad_index); # switch to token-wise loss
                loss += args.hypo_lambda*hypo_loss;
                non_pad_mask = hint_seq_2d!=pad_index;
                hypo_pred = torch.argmax(hypo_out_2d, dim=-1).masked_select(non_pad_mask);
                hypo_gt = hint_seq_2d.masked_select(non_pad_mask);
                metric = {'acc': (hypo_pred==hypo_gt).float().mean()}; 
                aux_loss_total += hypo_loss.item()
                cls_acc += metric['acc'];
            elif args.aux_task=='matching':
                hint_rep = hint_model(hint_seq, hint_length); 
                examples_slot = slot_to_lang_matching(examples_slot).flatten(0, 1);
                matching, scores = hype_loss.score(x=examples_slot, y=hint_rep, word_idx=hint_seq, \
                                    y_mask=((hint_seq==pad_index) | (hint_seq==sos_index) | (hint_seq==eos_index)));
                pos_mask = (torch.block_diag(*([torch.ones(n_ex, 1)]*batch_size))>0.5).to(device)
                pos = scores.masked_select(pos_mask).reshape(batch_size*n_ex, 1);
                neg = scores.masked_select(~pos_mask).reshape(batch_size*n_ex, batch_size-1);
                scores_reshaped = torch.cat([pos, neg], dim=1);
                hypo_loss = F.log_softmax(scores_reshaped, dim=1)[:,0].mean();
                loss += -args.hypo_lambda*hypo_loss;
                metric = {'acc': (torch.argmax(scores_reshaped, dim=1)==0).float().mean().item()}
                cls_acc += metric['acc'];
                aux_loss_total += hypo_loss.item();
<<<<<<< HEAD
                metric['pos_score'] = pos.mean();
                metric['neg_score'] = neg.mean();
=======
                metric['pos_score'] = pos.mean().item();
                metric['neg_score'] = neg.mean().item();
>>>>>>> a798bad8
            else:
                raise ValueError("invalid auxiliary task name")

            optimizer.zero_grad()
            loss.backward()
            torch.nn.utils.clip_grad_norm_(params_to_optimize, 1.0)
            optimizer.step()

            if batch_idx % args.log_interval == 0:
                pbar.set_description('Epoch {} Loss: {:.6f} Metric: {}'.format(
                    epoch, loss.item(), metric))
                pbar.refresh()

            pbar.update()
        pbar.close()
        print('====> {:>12}\tEpoch: {:>3}\tConcept Loss: {:.4f} Concept Acc: {:.4f} Auxiliary Loss: {:.4f} Auxiliary Acc: {:.4f}'.format('(train)', epoch, pred_loss_total, main_acc, aux_loss_total, cls_acc));

        return loss

    def test(epoch, split='train'):
        for m in models_to_save:
            if (isinstance(m, nn.Module)):
                m.eval();

        metric_meter = AverageMeter(raw=False)
        data_loader = data_loader_dict[split]

        with torch.no_grad():
            for examples, image, label, hint_seq, hint_length, *rest in data_loader:
                examples = examples.to(device)
                image = image.to(device)
                label = label.to(device)
                label_np = label.cpu().numpy().astype(np.uint8)
                batch_size = len(image)
                n_ex = len(image[0])


                if args.aux_task=='set_pred':
                    world = rest[-2]; # this should be a list of lists
                    world_len = rest[-1]; # batch size x n_ex, for how many objects each image contains
                    actual_world = []; # the batches get collated in the weirdest way possible maybe better off not batching at all
                    for i in range(batch_size):
                        actual_world.append([[{
                                    'color': world[j][k]['color'][i],
                                    'shape': world[j][k]['shape'][i],
                                    'pos': (world[j][k]['pos'][0][i], world[j][k]['pos'][1][i])
                                } for k in range(world_len[i][j])] for j in range(n_ex+1)
                        ])
                    world = actual_world
                    if args.oracle_world_config:
                        objs, poses = extract_objects_and_positions(world, world_len, labels_to_idx);
                    else:
                        objs = extract_objects([[train_i2w[token.item()] for token in h if token.item()!=pad_index] for h in hint_seq]);
                        _, poses = extract_objects_and_positions(world, world_len, labels_to_idx); # this will not be used, but need to be here for set criterion to work
                
                
                hint_seq = hint_seq.to(device)
                hint_length = hint_length.to(device)
                max_hint_length = hint_length.max().item()
                # Cap max length if it doesn't fill out the tensor
                if max_hint_length != hint_seq.shape[1]:
                    hint_seq = hint_seq[:, :max_hint_length]

                # Learn representations of images and examples
                image_slot = image_part_model(image); # --> N x n_slot x C
                # image_whole = image_whole_model(image_slot); # --> N x n_slot x C

                examples_slot = image_part_model(examples); # --> N x n_ex x n_slot x C
                # examples_whole = image_whole_model(examples); # --> N x n_ex x n_slot x C
                if args.aux_task=='set_pred':
                    slot_cls_score = image_cls_projection(torch.cat([examples_slot, image_slot.unsqueeze(1)], dim=1)).flatten(0,1);
                    slot_pos_pred = image_pos_projection(torch.cat([examples_slot, image_slot.unsqueeze(1)], dim=1)).flatten(0,1);
        
                    _, metric = hype_loss({'pred_logits': slot_cls_score, 'pred_poses': slot_pos_pred},
                                        {'labels': objs, 'poses': poses});

                    metric_meter.update(metric['acc'], batch_size, raw_scores=None)

                elif args.aux_task=='caption_slot' or args.aux_task=='caption_image':
                    hint_seq = torch.repeat_interleave(hint_seq, repeats=n_ex, dim=0); 
                    hypo_out, attns = hint_model(examples_slot.flatten(0, 1), hint_seq, torch.repeat_interleave(hint_length, repeats=n_ex, dim=0));   
                    seq_len = hint_seq.size(1)
                    hypo_out = hypo_out[:, :-1].contiguous()
                    hint_seq = hint_seq[:, 1:].contiguous()
                    hyp_batch_size = batch_size*n_ex

                    hypo_out_2d = hypo_out.view(hyp_batch_size * (seq_len - 1),
                                                train_vocab_size)
                    hint_seq_2d = hint_seq.long().view(hyp_batch_size * (seq_len - 1))
                    hypo_loss = F.cross_entropy(hypo_out_2d,
                                                hint_seq_2d,
                                                reduction='mean',
                                                ignore_index=pad_index); # switch to token-wise loss
                    metric_meter.update(hypo_loss.item(), batch_size, raw_scores=None);
                else:
                    raise ValueError("invalid auxiliary task name")

        print('====> {:>12}\tEpoch: {:>3}\tMetric: {:.4f}'.format(
            '({})'.format(split), epoch, metric_meter.avg))

        return metric_meter.avg

    best_epoch = 0
    best_epoch_acc = 0
    best_val_acc = 0
    best_val_same_acc = 0
    best_val_tre = 0
    best_val_tre_std = 0
    best_test_acc = 0
    best_test_same_acc = 0
    lowest_val_tre = 1e10
    lowest_val_tre_std = 0
    metrics = defaultdict(lambda: [])

    save_defaultdict_to_fs(vars(args), os.path.join(args.exp_dir, 'args.json'))
    for epoch in range(1, args.epochs + 1):
        train_loss = train(epoch);
        if args.save_checkpoint:
            save_checkpoint([m.state_dict() for m in models_to_save], is_best=True, folder=args.exp_dir);
        if args.skip_eval:
            continue
        train_acc = test(epoch, 'train')
        val_acc = test(epoch, 'val')
        test_acc = test(epoch, 'test')
        if has_same:
            val_same_acc = test(epoch, 'val_same')
            test_same_acc = test(epoch, 'test_same')
        else:
            val_same_acc = val_acc
            test_same_acc = test_acc

        # Compute confidence intervals

        epoch_acc = (val_acc + val_same_acc) / 2
        is_best_epoch = epoch_acc > best_epoch_acc
        if is_best_epoch:
            best_epoch = epoch
            best_epoch_acc = epoch_acc
            best_val_acc = val_acc
            best_val_same_acc = val_same_acc

            best_test_acc = test_acc
            best_test_same_acc = test_same_acc

        metrics['train_acc'].append(train_acc)
        metrics['val_acc'].append(val_acc)
        metrics['val_same_acc'].append(val_same_acc)
        metrics['test_acc'].append(test_acc)
        metrics['test_same_acc'].append(test_same_acc)

        metrics = dict(metrics)
        # Assign best accs
        metrics['best_epoch'] = best_epoch
        metrics['best_val_acc'] = best_val_acc
        metrics['best_val_same_acc'] = best_val_same_acc
        metrics['best_test_acc'] = best_test_acc
        metrics['best_test_same_acc'] = best_test_same_acc
        metrics['has_same'] = has_same
        save_defaultdict_to_fs(metrics,
                               os.path.join(args.exp_dir, 'metrics.json'))

    print('====> DONE')
    print('====> BEST EPOCH: {}'.format(best_epoch))
    print('====> {:>17}\tEpoch: {}\tAccuracy: {:.4f}'.format(
        '(best_val)', best_epoch, best_val_acc))
    print('====> {:>17}\tEpoch: {}\tAccuracy: {:.4f}'.format(
        '(best_val_same)', best_epoch, best_val_same_acc))
    print('====> {:>17}\tEpoch: {}\tAccuracy: {:.4f}'.format(
        '(best_test)', best_epoch, best_test_acc))
    print('====> {:>17}\tEpoch: {}\tAccuracy: {:.4f}'.format(
        '(best_test_same)', best_epoch, best_test_same_acc))
    print('====>')
    print('====> {:>17}\tEpoch: {}\tAccuracy: {:.4f}'.format(
        '(best_val_avg)', best_epoch, (best_val_acc + best_val_same_acc) / 2))
    print('====> {:>17}\tEpoch: {}\tAccuracy: {:.4f}'.format(
        '(best_test_avg)', best_epoch,
        (best_test_acc + best_test_same_acc) / 2))
<|MERGE_RESOLUTION|>--- conflicted
+++ resolved
@@ -471,13 +471,8 @@
                 metric = {'acc': (torch.argmax(scores_reshaped, dim=1)==0).float().mean().item()}
                 cls_acc += metric['acc'];
                 aux_loss_total += hypo_loss.item();
-<<<<<<< HEAD
-                metric['pos_score'] = pos.mean();
-                metric['neg_score'] = neg.mean();
-=======
                 metric['pos_score'] = pos.mean().item();
                 metric['neg_score'] = neg.mean().item();
->>>>>>> a798bad8
             else:
                 raise ValueError("invalid auxiliary task name")
 
