"""
Models
"""

import numpy as np
import math
import torch
import torch.nn as nn
from torch.nn import functional as F
import torch.nn.utils.rnn as rnn_utils
from matplotlib import pyplot as plt


class ExWrapper(nn.Module):
    """
    Wrap around a model and allow training on examples
    i.e. tensor inputs of shape
    (batch_size, n_ex, *img_dims)
    """

    def __init__(self, model):
        super(ExWrapper, self).__init__()
        self.model = model

    def forward(self, x):
        batch_size = x.shape[0]
        if len(x.shape) == 5:
            n_ex = x.shape[1]
            img_dim = x.shape[2:]
            # Flatten out examples first
            x_flat = x.reshape(batch_size * n_ex, *img_dim)
        else:
            x_flat = x

        x_enc = self.model(x_flat)

        if len(x.shape) == 5:
            x_enc = x_enc.reshape(batch_size, n_ex, *x_enc.shape[1:]);

        return x_enc

class Identity(nn.Module):
    def forward(self, x):
        return x

class ImageRep(nn.Module):
    r"""Two fully-connected layers to form a final image
    representation.

        VGG-16 -> FC -> ReLU -> FC

    Paper uses 512 hidden dimension.
    """

    def __init__(self, backbone=None, final_feat_dim = 4608, hidden_size=512, tune_backbone=True, normalize_feats=False):
        super(ImageRep, self).__init__()
        self.tune_backbone = tune_backbone;
        self.normalize_feats = normalize_feats;
        assert((not self.normalize_feats) or (self.normalize_feats and backbone is None)), "only normalize features if backbone is None";
        if backbone is None:
            self.backbone = Identity()
            self.backbone.final_feat_dim = final_feat_dim
        else:
            self.backbone = backbone
        if (hidden_size==None):
            self.model = nn.Identity();
        else:
            self.model = nn.Sequential(
                nn.Linear(self.backbone.final_feat_dim, hidden_size), nn.ReLU(),
                nn.Linear(hidden_size, hidden_size))

    def forward(self, x):
        x_enc = self.backbone(x)
        if (self.normalize_feats):
            x_enc = F.normalize(x_enc, dim=-1);
        if (not self.tune_backbone):
            x_enc = x_enc.detach();
        return self.model(x_enc);

class MLP(nn.Module):
    r"""
    MLP projection head
    """
    def __init__(self, input_size, hidden_size, output_size, num_layers=1):
        super(MLP, self).__init__();
        assert(num_layers>=0), "At least 0 hidden_layers (a simple linear transform)";
        layers = [];
        if (num_layers==0):
            layers.append(nn.Linear(input_size, output_size));
        else:
            layers.append(nn.Linear(input_size, hidden_size));
            layers.append(nn.ReLU());
            for _ in range(num_layers-1):
                layers.append(nn.Linear(hidden_size, hidden_size));
                layers.append(nn.ReLU());
            layers.append(nn.Linear(hidden_size, output_size));

        self.model = nn.Sequential(*layers);

    def forward(self, x):
        return self.model(x);

class TextRep(nn.Module):
    r"""Deterministic Bowman et. al. model to form
    text representation.

    Again, this uses 512 hidden dimensions.
    """

    def __init__(self, embedding_module, hidden_size):
        super(TextRep, self).__init__()
        self.embedding = embedding_module
        self.embedding_dim = embedding_module.embedding_dim
        self.gru = nn.GRU(self.embedding_dim, hidden_size);

    def forward(self, seq, length):
        batch_size = seq.size(0)

        if batch_size > 1:
            sorted_lengths, sorted_idx = torch.sort(length, descending=True)
            seq = seq[sorted_idx]

        # reorder from (B,L,D) to (L,B,D)
        seq = seq.transpose(0, 1)

        # embed your sequences
        embed_seq = self.embedding(seq)

        packed = rnn_utils.pack_padded_sequence(
            embed_seq,
            sorted_lengths.data.tolist()
            if batch_size > 1 else length.data.tolist())

        _, hidden = self.gru(packed)
        hidden = hidden[-1, ...];

        if batch_size > 1:
            _, reversed_idx = torch.sort(sorted_idx)
            if (return_whole_sequence):
                hidden = hidden[:, reversed_idx]
            else:
                hidden = hidden[reversed_idx]

        return hidden


class TextRepTransformer(nn.Module):
    def __init__(self, embedding_module, hidden_size):
        super(TextRepTransformer, self).__init__()
        self.embedding = embedding_module
        self.embedding_dim = embedding_module.embedding_dim
        encoder_layer = nn.TransformerEncoderLayer(d_model=hidden_size, nhead=4, dim_feedforward=4*hidden_size, dropout=0.0);
        self.model = nn.TransformerEncoder(encoder_layer, num_layers=4);
        self.pe = TextPositionalEncoding(hidden_size, dropout=0.0, max_len=32);

    def forward(self, seq, padding_mask):
        batch_size = seq.size(0)

        # reorder from (B,L,D) to (L,B,D)
        seq = seq.transpose(0, 1)

        # embed your sequences
        embed_seq = self.embedding(seq)
        embed_seq = self.pe(embed_seq)
        hidden = self.model(embed_seq, src_key_padding_mask=padding_mask);

        return hidden

class TextPositionalEncoding(nn.Module):
    def __init__(self, d_model, dropout=0.0, max_len=5000):
        super(TextPositionalEncoding, self).__init__()
        self.dropout = nn.Dropout(p=dropout)

        pe = torch.zeros(max_len, d_model)
        position = torch.arange(0, max_len, dtype=torch.float).unsqueeze(1)
        div_term = torch.exp(torch.arange(0, d_model, 2).float() * (-math.log(10000.0) / d_model))
        pe[:, 0::2] = torch.sin(position * div_term)
        pe[:, 1::2] = torch.cos(position * div_term)
        pe = pe.unsqueeze(0).transpose(0, 1)
        self.register_buffer('pe', pe)

    def forward(self, x):
        x = x + self.pe[:x.size(0), :]
        return self.dropout(x)

class TextProposal(nn.Module):
    r"""Reverse proposal model, estimating:

        argmax_lambda log q(w_i|x_1, y_1, ..., x_n, y_n; lambda)

    approximation to the distribution of descriptions.

    Because they use only positive labels, it actually simplifies to

        argmax_lambda log q(w_i|x_1, ..., x_4; lambda)

    https://github.com/yunjey/pytorch-tutorial/blob/master/tutorials/03-advanced/image_captioning/model.py
    """

    def __init__(self, embedding_module, hidden_size):
        super(TextProposal, self).__init__()
        self.embedding = embedding_module
        self.embedding_dim = embedding_module.embedding_dim
        self.vocab_size = embedding_module.num_embeddings
        self.gru = nn.GRU(self.embedding_dim, hidden_size)
        self.outputs2vocab = nn.Linear(hidden_size, self.vocab_size)
        self.hidden_size = hidden_size

    def forward(self, feats, seq, length):
        # feats is from example images
        batch_size = seq.size(0)

        if batch_size > 1:
            # BUGFIX? dont we need to sort feats too?
            sorted_lengths, sorted_idx = torch.sort(length, descending=True)
            seq = seq[sorted_idx]
            feats = feats[sorted_idx]

        feats = feats.unsqueeze(0)
        # reorder from (B,L,D) to (L,B,D)
        seq = seq.transpose(0, 1)

        # embed your sequences
        embed_seq = self.embedding(seq)

        # shape = (seq_len, batch, hidden_dim)
        packed_output, _ = self.gru(packed_input, feats)
        output = rnn_utils.pad_packed_sequence(packed_output)
        output = output[0].contiguous()

        # reorder from (L,B,D) to (B,L,D)
        output = output.transpose(0, 1)

        if batch_size > 1:
            _, reversed_idx = torch.sort(sorted_idx)
            output = output[reversed_idx]

        max_length = output.size(1)
        output_2d = output.view(batch_size * max_length, self.hidden_size)
        outputs_2d = self.outputs2vocab(output_2d)
        outputs = outputs_2d.view(batch_size, max_length, self.vocab_size)

        return outputs

    def sample(self, feats, sos_index, eos_index, pad_index, greedy=False):
        """Generate from image features using greedy search."""
        with torch.no_grad():
            batch_size = feats.size(0)

            # initialize hidden states using image features
            states = feats.unsqueeze(0)

            # first input is SOS token
            inputs = np.array([sos_index for _ in range(batch_size)])
            inputs = torch.from_numpy(inputs)
            inputs = inputs.unsqueeze(1)
            inputs = inputs.to(feats.device)

            # save SOS as first generated token
            inputs_npy = inputs.squeeze(1).cpu().numpy()
            sampled_ids = [[w] for w in inputs_npy]

            # (B,L,D) to (L,B,D)
            inputs = inputs.transpose(0, 1)

            # compute embeddings
            inputs = self.embedding(inputs)

            for i in range(20):  # like in jacobs repo
                outputs, states = self.gru(inputs,
                                           states)  # outputs: (L=1,B,H)
                outputs = outputs.squeeze(0)  # outputs: (B,H)
                outputs = self.outputs2vocab(outputs)  # outputs: (B,V)

                if greedy:
                    predicted = outputs.max(1)[1]
                    predicted = predicted.unsqueeze(1)
                else:
                    outputs = F.softmax(outputs, dim=1)
                    predicted = torch.multinomial(outputs, 1)

                predicted_npy = predicted.squeeze(1).cpu().numpy()
                predicted_lst = predicted_npy.tolist()

                for w, so_far in zip(predicted_lst, sampled_ids):
                    if so_far[-1] != eos_index:
                        so_far.append(w)

                inputs = predicted.transpose(0, 1)  # inputs: (L=1,B)
                inputs = self.embedding(inputs)  # inputs: (L=1,B,E)

            sampled_lengths = [len(text) for text in sampled_ids]
            sampled_lengths = np.array(sampled_lengths)

            max_length = max(sampled_lengths)
            padded_ids = np.ones((batch_size, max_length)) * pad_index

            for i in range(batch_size):
                padded_ids[i, :sampled_lengths[i]] = sampled_ids[i]

            sampled_lengths = torch.from_numpy(sampled_lengths).long()
            sampled_ids = torch.from_numpy(padded_ids).long()

        return sampled_ids, sampled_lengths

class SlotAttention(nn.Module):
    def __init__(self, num_slots, dim, iters = 3, eps = 1e-8, hidden_dim = 128):
        super().__init__()
        self.num_slots = num_slots
        self.iters = iters
        self.eps = eps
        self.scale = dim ** -0.5

        self.slots_mu = nn.Parameter(torch.randn(1, 1, dim))
        self.slots_sigma = nn.Parameter(torch.randn(1, 1, dim))

        self.to_q = nn.Linear(dim, dim, bias = False)
        self.to_k = nn.Linear(dim, dim, bias = False)
        self.to_v = nn.Linear(dim, dim, bias = False)

        self.gru = nn.GRU(dim, dim)

        hidden_dim = max(dim, hidden_dim)

        self.mlp = nn.Sequential(
            nn.Linear(dim, hidden_dim),
            nn.ReLU(inplace = True),
            nn.Linear(hidden_dim, dim)
        )

        self.norm_input  = nn.LayerNorm(dim)
        self.norm_slots  = nn.LayerNorm(dim)
        self.norm_pre_ff = nn.LayerNorm(dim)

    def forward(self, inputs, num_slots = None):
        b, n, d = inputs.shape
        n_s = num_slots if num_slots is not None else self.num_slots
        
        mu = self.slots_mu.expand(b, n_s, -1)
        sigma = self.slots_sigma.expand(b, n_s, -1)
        slots = torch.normal(mu, sigma)

        inputs = self.norm_input(inputs)        
        k, v = self.to_k(inputs), self.to_v(inputs)

        attns = [];

        for _ in range(self.iters):
            slots_prev = slots

            slots = self.norm_slots(slots)
            q = self.to_q(slots)

            dots = torch.einsum('bid,bjd->bij', q, k) * self.scale
            attn = dots.softmax(dim=1) + self.eps
            attns.append(attn);
            attn = attn / attn.sum(dim=-1, keepdim=True)

            updates = torch.einsum('bjd,bij->bid', v, attn)

            slots, _ = self.gru(
                updates.reshape(1, -1, d),
                slots_prev.reshape(1, -1, d)
            )

            slots = slots.reshape(b, -1, d)
            slots = slots + self.mlp(self.norm_pre_ff(slots))

        return slots;

    # def _visualize_attns(self, img, attns):
    #     N, C, H, W = img.shape;
    #     N, dim_q, dim_k = attns[0].shape;
    #     fig, axes = plt.subplots(self.iters);
    #     example_idx = torch.randint(0, N);
    #     for i in range(self.iters):
    #         for j in range()
    #             axes.imshow(F.interpolate(attens[]));

class SANet(nn.Module):
    def __init__(self, im_size, num_slots, dim, iters = 3, eps = 1e-8, hidden_dim = 128):
        super(SANet, self).__init__()
        self.slot_attn = SlotAttention(num_slots, dim, iters, eps, hidden_dim);
        self.encoder = nn.Sequential(
            nn.Conv2d(3, dim, 5),
            nn.ReLU(inplace=True),
            nn.BatchNorm2d(dim),
            nn.Conv2d(dim, dim, 5),
            nn.ReLU(inplace=True), 
            nn.BatchNorm2d(dim),
            nn.Conv2d(dim, dim, 5),
            nn.ReLU(inplace=True), 
            nn.BatchNorm2d(dim),
            nn.Conv2d(dim, dim, 5),
            nn.ReLU(inplace=True),
            nn.BatchNorm2d(dim),
            ImagePositionalEmbedding(im_size-4*4, im_size-4*4, dim)
        );
        self.final_feat_dim=dim;

    def forward(self, x):
        x = self.encoder(x);
        n, c, h, w = x.shape;
        x = x.permute(0, 2, 3, 1).reshape(n, h*w, c);
        x = self.slot_attn(x); # --> N * num slots * feature size
        return x;

class ImagePositionalEmbedding(nn.Module):
    def __init__(self, height, width, hidden_size):
        super(ImagePositionalEmbedding, self).__init__();
        x_coord_pos = torch.linspace(0, 1, height).reshape(1, height, 1).expand(1, height, width);
        x_coord_neg = torch.linspace(1, 0, height).reshape(1, height, 1).expand(1, height, width);
        y_coord_pos = torch.linspace(0, 1, width).reshape(1, 1, width).expand(1, height, width);
        y_coord_neg = torch.linspace(1, 0, width).reshape(1, 1, width).expand(1, height, width);

        self.coords = torch.cat([
            x_coord_pos,
            x_coord_neg,
            y_coord_pos,
            y_coord_neg
        ], dim=0).unsqueeze(0);

        if torch.cuda.is_available():
            self.coords = self.coords.cuda();

        self.pos_emb = nn.Conv2d(4, hidden_size, 1);

    def forward(self, x):
        # add positional embedding to the feature vector
        return x+self.pos_emb(self.coords);

"""
Similarity Scores
"""

class Scorer(nn.Module):
    def __init__(self):
        super(Scorer, self).__init__()

    def forward(self, x, y):
        raise NotImplementedError

    def score(self, x, y):
        raise NotImplementedError

    def batchwise_score(self, x, y):
        raise NotImplementedError

class DotPScorer(Scorer):
    def __init__(self):
        super(DotPScorer, self).__init__()

    def score(self, x, y):
        return torch.sum(x * y, dim=1);

    def batchwise_score(self, y, x):
        # REVERSED
        bw_scores = torch.einsum('ijk,ik->ij', (x, y))
        return torch.sum(bw_scores, dim=1);

class CosineScorer(Scorer):
    def __init__(self, temperature):
        super(CosineScorer, self).__init__()
        self.temperature = temperature

    def score(self, x, y, input_is_normed=False, get_diag=True):
        if not input_is_normed:
            x = F.normalize(x, p=2, dim=1);
            y = F.normalize(y, p=2, dim=1);
        if get_diag:
            return torch.sum(x * y, dim=1);
        else:
            return torch.mm(x, y.t())/self.temperature;
    
    def score_im_s(self, im, hint, input_is_normed=False):
        assert(len(im.shape)==3), "Image tensor should be of size (N, n_ex, hidden_size)";
        assert(len(hint.shape)==2), "Hint tensor should be of size (N, hidden_size)";
        N, n_ex, hidden_size = im.shape;
        if not input_is_normed:
            im = F.normalize(im, p=2, dim=-1);
            hint = F.normalize(hint, p=2, dim=-1);
        im_flat = im.reshape(N*n_ex, hidden_size);
        scores = torch.matmul(im_flat, hint.t());
        assert(scores.shape[0]==N*n_ex and scores.shape[1]==N), "The size of scores should be of size NxNx(n_ex)";
        return scores/self.temperature;

    def score_im_im(self, im, input_is_normed=False):
        assert(len(im.shape)==3), "Image tensor should be of size (N, n_ex, hidden_size)";
        N, n_ex, hidden_size = im.shape;
        if not input_is_normed:
            im = F.normalize(im, p=2, dim=-1);
        im_flat = im.reshape(N*n_ex, hidden_size);
        scores = torch.matmul(im_flat, im_flat.t());
        # positive pairs are diagonal blocks of n_ex
        assert(scores.shape[0]==scores.shape[1]==N*n_ex), "The size of scores should be of size (N*n_ex)x(N*n_ex)";
        assert(torch.all(torch.eq(scores, scores.t()))), "The score matrix should be symmetric";
        return scores/self.temperature;

class BilinearScorer(DotPScorer):
    def __init__(self, hidden_size, dropout=0.0, identity_debug=False):
        super(BilinearScorer, self).__init__()
        self.bilinear = nn.Linear(hidden_size, hidden_size, bias=False)
        torch.nn.init.eye_(self.bilinear.weight);
        self.dropout_p = dropout
        if self.dropout_p > 0.0:
            self.dropout = nn.Dropout(p=self.dropout_p)
        else:
            self.dropout = lambda x: x
        if identity_debug:
            # Set this as identity matrix to make sure we get the same output
            # as DotPScorer
            self.bilinear.weight = nn.Parameter(
                torch.eye(hidden_size, dtype=torch.float32))
            self.bilinear.weight.requires_grad = False

    def score(self, x, y):
        wy = self.bilinear(y)
        wy = self.dropout(wy)
        return super(BilinearScorer, self).score(x, wy)

    def batchwise_score(self, x, y):
        """
        x: (batch_size, h)
        y: (batch_size, n_examples, h)
        """
        batch_size, n_examples, h = y.shape
        wy = self.bilinear(y.view(batch_size * n_examples,
                                  -1)).unsqueeze(1).view_as(y)
        wy = self.dropout(wy)
        # wy: (batch_size, n_examples, h)
        return super(BilinearScorer, self).batchwise_score(x, wy)

class TransformerScorer(Scorer):
    def __init__(self, hidden_size, scorer, get_diag):
        # transformer layer for contextualized embedding of objects
        super(TransformerScorer, self).__init__();
        encoder_layer = nn.TransformerEncoderLayer(d_model=hidden_size, nhead=4, dim_feedforward=4*hidden_size, dropout=0.0);
        self.model = nn.TransformerEncoder(encoder_layer, num_layers=4);
        
        # aggregation of all objects after embedded
        self.agg_gate = nn.Linear(hidden_size, hidden_size);
        self.agg = nn.Linear(hidden_size, hidden_size);

        # final scorer on aggregations
        self.scorer = {
            'cosine': CosineScorer(temperature=scorer['temp']),
            'dotp': DotPScorer(),
        }[scorer['name']];

        self.get_diag = get_diag

    def score(self, x, y, y_mask):
        N, n_ex, num_obj_x, hidden_size = x.shape;
        x = x.reshape(N, n_ex*num_obj_x, hidden_size);
        assert(y.shape[0]==N and y.shape[2]==hidden_size)

        x_mask = torch.ones(N, n_ex*num_obj_x)<0.5; # --> N x n_ex*num_obj_x
        if y_mask==None:
            y_mask = torch.ones(y.shape[0], y.shape[1])<0.5 # --> N x num_obj_y

        if torch.cuda.is_available():
            x_mask = x_mask.cuda()
            y_mask = y_mask.cuda()

        if (self.get_diag):
            total_input = torch.cat([x, y], dim=1).transpose(0, 1); # --> (num_obj_x*n_ex+num_obj_y) x N x hidden size
            total_mask = torch.cat([x_mask, y_mask], dim=1); # --> N x (n_ex*num_obj_x + num_obj_y)
        else:
            total_input = self._cartesian_product(x, y).transpose(0, 1); # --> (num_obj_x*n_ex+num_obj_y) x N*N x hidden size
            total_mask = self._cartesian_product(x_mask, y_mask); # --> N*N x (num_obj_x*n_ex+num_obj_y)
            y_mask = y_mask.repeat(N, 1)

        x_y_enc = self.model(total_input); # --> (num_obj_x*n_ex+num_obj_y) x N*N x hidden size
        x_y_enc = torch.sigmoid(self.agg_gate(x_y_enc))*self.agg(x_y_enc);
        x_enc = x_y_enc[:n_ex*num_obj_x];
        y_enc = x_y_enc[n_ex*num_obj_x:];
<<<<<<< HEAD
        print(y_mask.shape, y_enc.shape, y_mask);
        y_mask = y_mask.transpose(0, 1).float().unsqueeze(-1);
=======

        y_mask = (~y_mask).transpose(0, 1).unsqueeze(-1).float();
>>>>>>> 88dbea01
        y_enc = y_enc*y_mask;

        x_agged = torch.mean(x_enc, dim=0); # --> N*N x hidden size
        y_agged = torch.sum(y_enc, dim=0)/y_mask.sum(dim=0); # --> N*N x hidden size
        if (not self.get_diag):
            return self.scorer.score(x_agged, y_agged).reshape(N, N);
        else:
            return self.scorer.score(x_agged, y_agged);

    def _cartesian_product(self, x, y):
        return torch.stack([torch.cat([x[i], y[j]], dim=0) for i in range(len(x)) for j in range(len(y))]);<|MERGE_RESOLUTION|>--- conflicted
+++ resolved
@@ -574,13 +574,7 @@
         x_y_enc = torch.sigmoid(self.agg_gate(x_y_enc))*self.agg(x_y_enc);
         x_enc = x_y_enc[:n_ex*num_obj_x];
         y_enc = x_y_enc[n_ex*num_obj_x:];
-<<<<<<< HEAD
-        print(y_mask.shape, y_enc.shape, y_mask);
-        y_mask = y_mask.transpose(0, 1).float().unsqueeze(-1);
-=======
-
         y_mask = (~y_mask).transpose(0, 1).unsqueeze(-1).float();
->>>>>>> 88dbea01
         y_enc = y_enc*y_mask;
 
         x_agged = torch.mean(x_enc, dim=0); # --> N*N x hidden size
