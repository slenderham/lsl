"""
Training script
"""

import os
import numpy as np
from tqdm import tqdm
from collections import defaultdict
from sklearn.metrics import accuracy_score, roc_auc_score, average_precision_score

import torch
import torch.nn as nn
import torch.nn.functional as F
from torch import optim
from torchvision import transforms

from matplotlib import pyplot as plt

from utils import (
    AverageMeter,
    save_defaultdict_to_fs,
)
from datasets import ShapeWorld, extract_features
from datasets import SOS_TOKEN, EOS_TOKEN, PAD_TOKEN
from models import ImageRep, TextRep, ExWrapper, MLP, Identity
<<<<<<< HEAD
from models import MultimodalRep
=======
>>>>>>> 83d35a6a
from models import DotPScorer, BilinearScorer, CosineScorer
from vision import Conv4NP, ResNet18, Conv4NP, Conv4NPPosAware, VGG16
from loss import ContrastiveLoss

if __name__ == "__main__":
    import argparse
    parser = argparse.ArgumentParser()
    parser.add_argument('exp_dir', type=str, help='Output directory')
    parser.add_argument('--backbone',
                        choices=['vgg16_fixed', 'conv4', 'resnet18', 'conv4posaware', 'vgg16'],
                        default='vgg16',
                        help='Image model')
    parser.add_argument('--loss_type',
                        choices=['cpc', 'margin'],
                        default='cpc',
                        help='Form of loss function')
    parser.add_argument('--pairing',
                        choices=["im+lang_by_im", "im+lang_by_lang", "im+lang_by_both", "im+im", "im+lang_im+im"],
                        default="im+lang",
                        help="Positive pairs between hint and image (sample negative from one or sum of both), \
                                between images of the same concept, or both")
    parser.add_argument('--augment_im',
                        choices=['none'], #TODO: what augmentations should be here?
                        default='none')
    parser.add_argument('--comparison',
                        choices=['dotp', 'bilinear', 'cosine'],
                        default='dotp',
                        help='How to compare support to query reps')
    parser.add_argument('--dropout',
                        default=0.0,
                        type=float,
                        help='Apply dropout to comparison layer')
    parser.add_argument('--temperature',
                        default=0.5,
                        type=float,
                        help='Temperature parameter used in contrastive loss')
    parser.add_argument('--debug_bilinear',
                        action='store_true',
                        help='If using bilinear term, use identity matrix')
    parser.add_argument('--max_train',
                        type=int,
                        default=None,
                        help='Max number of training examples')
    parser.add_argument('--noise',
                        type=float,
                        default=0.0,
                        help='Amount of noise to add to each example')
    parser.add_argument('--class_noise_weight',
                        type=float,
                        default=0.0,
                        help='How much of that noise should be class diagnostic?')
    parser.add_argument('--noise_at_test',
                        action='store_true',
                        help='Add instance-level noise at test time')
    parser.add_argument('--noise_type',
                        default='gaussian',
                        choices=['gaussian', 'uniform'],
                        help='Type of noise')
    parser.add_argument('--fixed_noise_colors',
                        default=None,
                        type=int,
                        help='Fix noise based on class, with a max of this many')
    parser.add_argument('--fixed_noise_colors_max_rgb',
                        default=0.2,
                        type=float,
                        help='Maximum color value a single color channel '
                            'can have for noise background')
    parser.add_argument('--batch_size',
                        type=int,
                        default=100,
                        help='Train batch size')
    parser.add_argument('--hidden_size',
                        type=int,
                        default=256,
                        help='Size of hidden representations')
    parser.add_argument('--epochs', type=int, default=50, help='Train epochs')
    parser.add_argument('--debug_example', 
                        action="store_true",
                        help="If true, print out example images and hint");
    parser.add_argument('--skip_eval',
                        action="store_true",
                        help="If true, skip the zero shot evaluation and only save the pretrained features.")
    parser.add_argument('--data_dir',
                        default=None,
                        help='Specify custom data directory (must have shapeworld folder)')
    parser.add_argument('--lr',
                        type=float,
                        default=0.001,
                        help='Learning rate')
    parser.add_argument('--optimizer',
                        choices=['adam', 'rmsprop', 'sgd'],
                        default='adam',
                        help='Optimizer to use')
    parser.add_argument('--seed', type=int, default=1, help='Random seed')
    parser.add_argument('--language_filter',
                        default=None,
                        type=str,
                        choices=['color', 'nocolor'],
                        help='Filter language')
    parser.add_argument('--shuffle_words',
                        action='store_true',
                        help='Shuffle words for each caption')
    parser.add_argument('--shuffle_captions',
                        action='store_true',
                        help='Shuffle captions for each class')
    parser.add_argument('--log_interval',
                        type=int,
                        default=10,
                        help='How often to log loss')
    parser.add_argument('--save_checkpoint',
                        action='store_true',
                        help='Save model')
    parser.add_argument('--cuda',
                        action='store_true',
                        help='Enables CUDA training')
    args = parser.parse_args()

    if args.dropout > 0.0 and args.comparison == 'dotp':
        raise NotImplementedError

    if not os.path.isdir(args.exp_dir):
        os.makedirs(args.exp_dir)

    # reproducibility
    torch.manual_seed(args.seed)
    np.random.seed(args.seed)

    if (not torch.cuda.is_available()):
        print("No CUDA available so not using it");
        device = torch.device('cpu');
    else:
        device = torch.device('cuda' if args.cuda else 'cpu')

    # train dataset will return (image, label, hint_input, hint_target, hint_length)
    preprocess = args.backbone == 'resnet18' or args.backbone == 'vgg16'
    precomputed_features = None;
    train_dataset = ShapeWorld(
        split='train',
        vocab=None,
        augment=True,
        precomputed_features=None,
        max_size=args.max_train,
        preprocess=preprocess,
        noise=args.noise,
        class_noise_weight=args.class_noise_weight,
        fixed_noise_colors=args.fixed_noise_colors,
        fixed_noise_colors_max_rgb=args.fixed_noise_colors_max_rgb,
        noise_type=args.noise_type,
        data_dir=args.data_dir,
        language_filter=args.language_filter,
        shuffle_words=args.shuffle_words,
        shuffle_captions=args.shuffle_captions)
    train_vocab = train_dataset.vocab
    train_vocab_size = train_dataset.vocab_size
    train_max_length = train_dataset.max_length
    train_w2i, train_i2w = train_vocab['w2i'], train_vocab['i2w']
    pad_index = train_w2i[PAD_TOKEN]
    sos_index = train_w2i[SOS_TOKEN]
    eos_index = train_w2i[EOS_TOKEN]
    test_class_noise_weight = 0.0
    if args.noise_at_test:
        test_noise = args.noise
    else:
        test_noise = 0.0
    val_dataset = ShapeWorld(split='val',
                             precomputed_features=precomputed_features,
                             vocab=train_vocab,
                             preprocess=preprocess,
                             noise=test_noise,
                             class_noise_weight=0.0,
                             noise_type=args.noise_type,
                             data_dir=args.data_dir)
    test_dataset = ShapeWorld(split='test',
                              precomputed_features=precomputed_features,
                              vocab=train_vocab,
                              preprocess=preprocess,
                              noise=test_noise,
                              class_noise_weight=0.0,
                              noise_type=args.noise_type,
                              data_dir=args.data_dir)
    try:
        val_same_dataset = ShapeWorld(
            split='val_same',
            precomputed_features=precomputed_features,
            vocab=train_vocab,
            preprocess=preprocess,
            noise=test_noise,
            class_noise_weight=0.0,
            noise_type=args.noise_type,
            data_dir=args.data_dir)
        test_same_dataset = ShapeWorld(
            split='test_same',
            precomputed_features=precomputed_features,
            vocab=train_vocab,
            preprocess=preprocess,
            noise=test_noise,
            class_noise_weight=0.0,
            noise_type=args.noise_type,
            data_dir=args.data_dir)
        has_same = True
    except RuntimeError:
        has_same = False

    train_loader = torch.utils.data.DataLoader(train_dataset,
                                               batch_size=args.batch_size,
                                               shuffle=False)
    val_loader = torch.utils.data.DataLoader(val_dataset,
                                             batch_size=args.batch_size,
                                             shuffle=False)
    test_loader = torch.utils.data.DataLoader(test_dataset,
                                              batch_size=args.batch_size,
                                              shuffle=False)
    if has_same:
        val_same_loader = torch.utils.data.DataLoader(
            val_same_dataset, batch_size=args.batch_size, shuffle=False)
        test_same_loader = torch.utils.data.DataLoader(
            test_same_dataset, batch_size=args.batch_size, shuffle=False)

    data_loader_dict = {
        'train': train_loader,
        'val': val_loader,
        'test': test_loader,
        'val_same': val_same_loader if has_same else None,
        'test_same': test_same_loader if has_same else None,
    }

    """
    Vision Embedding
    """
    if args.backbone == 'vgg16_fixed':
        backbone_model = None
    elif args.backbone == 'conv4':
        backbone_model = Conv4NP()
    elif args.backbone == 'resnet18':
        backbone_model = ResNet18()
    elif args.backbone == 'vgg16':
        backbone_model = VGG16()
    else:
        raise NotImplementedError(args.backbone)

    image_model = ExWrapper(ImageRep(backbone_model, hidden_size=None));
    image_model = image_model.to(device)
    params_to_optimize = list(image_model.parameters())

    print(image_model);

    """
    Loss
    """
    
    criterion = ContrastiveLoss(loss_type=args.loss_type, temperature=args.temperature, pairing=args.pairing);

    print(criterion);

    """
    Scorer Model
    """

    if args.comparison == 'dotp':
        scorer_model = DotPScorer()
    elif args.comparison == 'bilinear':
        # FIXME: This won't work with --poe
        scorer_model = BilinearScorer(512,
                                      dropout=args.dropout,
                                      identity_debug=args.debug_bilinear)
    elif args.comparison == "cosine":
        scorer_model = CosineScorer(temperature=1);
    else:
        raise NotImplementedError
    scorer_model = scorer_model.to(device)
    params_to_optimize.extend(scorer_model.parameters())

    print(scorer_model);

    """
    Projection heads
    """

    final_feat_dim= {
        "vgg16_fixed": 4608,
        "pretrained": 256,
        "vgg16": 4608
    }.get(args.backbone, None);

    image_projection = ExWrapper(MLP(final_feat_dim, args.hidden_size, args.hidden_size)).to(device);
    # hint_projection = MLP(args.hidden_size, args.hidden_size, args.hidden_size).to(device);
    params_to_optimize.extend(image_projection.parameters());
    # params_to_optimize.extend(hint_projection.parameters());

    print(image_projection);

    """
    Language Model
    """

    embedding_model = nn.Embedding(train_vocab_size, args.hidden_size);
    hint_model = TextRep(embedding_model, hidden_size=args.hidden_size);
    hint_model = hint_model.to(device)
    params_to_optimize.extend(hint_model.parameters())

    print(hint_model);

    # optimizer and loss
    optfunc = {
        'adam': optim.Adam,
        'rmsprop': optim.RMSprop,
        'sgd': optim.SGD
    }[args.optimizer]

    optimizer = optfunc(params_to_optimize, lr=args.lr)

    print(optimizer);

    print(sum([torch.numel(p) for p in params_to_optimize]));

    def train(epoch, n_steps=100):
        image_model.train()
        hint_model.train()

        loss_total = 0
        pos_score_total = 0
        neg_score_total = 0
        acc_total = 0
        pbar = tqdm(total=n_steps)
        for batch_idx in range(n_steps):
            examples, image, label, hint_seq, hint_length, *rest = \
                train_dataset.sample_train(args.batch_size)

            examples = examples.to(device) # N x n_ex x C x H x W
            image = image.to(device) # N x C x H x W
            label = label.to(device) # N
            batch_size = len(image)
            n_ex = examples.shape[1]

            if args.debug_example:
                rand_idx = np.random.randint(0, args.batch_size); # sample a random index from current batch
                print([train_i2w[k.item()] for k in hint_seq[rand_idx]]); # get hint in words
                print(examples[rand_idx][0].shape)
                fig, axes = plt.subplots(5);
                for i in range(4):
                    axes[i].imshow(examples[rand_idx][i].transpose(0, 2)); # plot examples, transpose to put channel in the last dim
                    axes[i].axis('off');
                axes[4].imshow(image[rand_idx].transpose(0, 2));
                axes[4].axis('off')
                plt.show();
                return 0;
            # Load hint
            hint_seq = hint_seq.to(device)
            hint_length = hint_length.to(device)
            max_hint_length = hint_length.max().item();
            # Cap max length if it doesn't fill out the tensor
            if max_hint_length != hint_seq.shape[1]:
                hint_seq = hint_seq[:, :max_hint_length]

            # Learn representations of images and examples
            image_rep = image_model(image); # N x H
            examples_rep = image_model(examples); # N x n_ex x H
            examples_rep_mean = torch.mean(examples_rep, dim=1); # N x H

            # Encode hints, minimize distance between hint and images/examples
            hint_rep = hint_model(hint_seq, hint_length) # N * H

            loss, pos_score, neg_score, acc = criterion(image_projection(examples_rep), hint_rep);

            loss_total += loss.item()
            pos_score_total += pos_score.item();
            neg_score_total += neg_score.item();
            acc_total += acc.item();

            optimizer.zero_grad()
            loss.backward()
            torch.nn.utils.clip_grad_norm_(params_to_optimize, 25.0);
            optimizer.step()

            if batch_idx % args.log_interval == 0:
                pbar.set_description('Epoch {} Loss: {:.6f} Positive Score: {:.6f} Negative Score: {:.6f} Acc: {:.6f}'.format(
                    epoch, loss.item(), pos_score.item(), neg_score.item(), acc.item()))
                pbar.refresh()

            pbar.update()
        pbar.close()
        print('====> {:>12}\tEpoch: {:>3}\tLoss: {:.4f}\tPositive Score {:.4f}\tNegative Score {:.4f}\tAccuracy: {:.4f}'.format(
            '(train)', epoch, loss_total, pos_score_total, neg_score_total, acc_total))

        return loss_total, pos_score_total, neg_score_total, acc_total

    def test(epoch, split='train'):
        image_model.eval()
        scorer_model.eval()

        accuracy_meter = AverageMeter(raw=True)
        data_loader = data_loader_dict[split]

        scores = [];
        true_ys = [];

        with torch.no_grad():
            for examples, image, label, hint_seq, hint_length, *rest in data_loader:
                examples = examples.to(device)
                image = image.to(device)
                label = label.to(device)
                label_np = label.cpu().numpy().astype(np.uint8)
                batch_size = len(image)

                image_rep = image_model(image)
                examples_rep = image_model(examples)
                examples_rep_mean = torch.mean(examples_rep, dim=1)

                score = scorer_model.score(examples_rep_mean, image_rep);

                scores.extend(score.flatten().cpu().tolist());
                true_ys.extend(label_np.tolist());

                label_hat = torch.as_tensor(score > 0, dtype=torch.uint8);
                label_hat = label_hat.cpu().numpy();

                accuracy = accuracy_score(label_np, label_hat)
                accuracy_meter.update(accuracy,
                                    batch_size,
                                    raw_scores=(label_hat == label_np))

        avg_prec = average_precision_score(true_ys, scores);
        print('====> {:>12}\tEpoch: {:>3}\tAccuracy: {:.4f}\tAverage Precision: {:.4f}'.format(
            '({})'.format(split), epoch, accuracy_meter.avg, avg_prec));

        return accuracy_meter.avg, accuracy_meter.raw_scores, avg_prec;

    def featurize():
        image_model.eval()
        N_FEATS = final_feat_dim
        # DATA_DIR = '/Users/wangchong/Downloads/hard_sw'
        DATA_DIR = args.data_dir

        if preprocess:
            preprocess_transform = transforms.Compose([
                transforms.ToPILImage(),
                transforms.Resize((224, 224)),
                transforms.ToTensor(),
                transforms.Normalize(mean=[0.485, 0.456, 0.406],
                                     std=[0.229, 0.224, 0.225])
            ])

        with torch.no_grad():
            for split in ("train", "val", "test", "val_same", "test_same"):
                print(split);
                data_loader = data_loader_dict[split]

                ex = np.load("{}/shapeworld/{}/examples.npz".format(DATA_DIR, split))['arr_0']
                ex = np.transpose(ex, (0, 1, 4, 2, 3))
                n_inp = ex.shape[0]
                n_ex = ex.shape[1]
                ex_feats = np.zeros((n_inp, n_ex, N_FEATS))
                for i in range(0, n_inp, args.batch_size):
                    if i % 200 == 0:
                        print(i);
                    batch = ex[i:i+args.batch_size, ...]
                    n_batch = batch.shape[0]
                    batch = torch.from_numpy(batch).float().to(device)
                    if preprocess:
                        batch = batch.reshape(n_batch*n_ex, batch.shape[2], batch.shape[3], batch.shape[4]).cpu();
                        batch = torch.stack([preprocess_transform(b) for b in batch]).to(device)
                        batch = batch.reshape(n_batch, n_ex, batch.shape[1], 224, 224);
                    feats = image_model(batch).cpu().numpy();
                    ex_feats[i:i+args.batch_size, ...] = feats
                np.savez("{}/shapeworld/{}/examples.feats.npz".format(DATA_DIR, split), ex_feats);

                inp = np.load("{}/shapeworld/{}/inputs.npz".format(DATA_DIR, split))['arr_0']
                inp = np.transpose(inp, (0, 3, 1, 2))
                n_inp = inp.shape[0]
                inp_feats = np.zeros((n_inp, N_FEATS))
                for i in range(0, n_inp, args.batch_size):
                    if i % 200 == 0:
                        print(i)
                    batch = inp[i:i+args.batch_size, ...]
                    batch = torch.from_numpy(batch).float().cpu()
                    if preprocess:
                        batch = torch.stack([preprocess_transform(b) for b in batch]).to(device);
                    feats = image_model(batch).cpu().numpy()
                    feats = feats.reshape((-1, N_FEATS))
                    inp_feats[i:i+args.batch_size, :] = feats
                np.savez("{}/shapeworld/{}/inputs.feats.npz".format(DATA_DIR, split), inp_feats)

    best_epoch = 0
    best_epoch_acc = 0
    best_val_acc = 0
    best_val_same_acc = 0
    best_test_acc = 0
    best_test_same_acc = 0
    best_test_acc_ci = 0
    best_val_ap = 0;
    best_test_ap = 0;
    best_val_same_ap = 0;
    best_test_same_ap = 0;
    metrics = defaultdict(lambda: [])

    save_defaultdict_to_fs(vars(args), os.path.join(args.exp_dir, 'args.json'))
    total_epoch = 1 if args.debug_example else args.epochs;
    for epoch in range(1, total_epoch + 1):
        train_loss, pos_score, neg_score, acc = train(epoch);
        if (args.skip_eval):
            metrics['positive_scores'].append(pos_score)
            metrics['negative_scores'].append(neg_score)
            metrics['contrastive_train_acc'].append(acc)
            metrics = dict(metrics)
            save_defaultdict_to_fs(metrics,
                               os.path.join(args.exp_dir, 'metrics.json'))
            continue;
        train_acc, _, train_avg_prec = test(epoch, 'train')
        val_acc, _, val_avg_prec = test(epoch, 'val')
        # Evaluate tre on validation set
        #  val_tre, val_tre_std = eval_tre(epoch, 'val')

        test_acc, test_raw_scores, test_avg_prec = test(epoch, 'test')
        if has_same:
            val_same_acc, _, val_same_avg_prec = test(epoch, 'val_same')
            test_same_acc, test_same_raw_scores, test_same_avg_prec = test(epoch, 'test_same')
            all_test_raw_scores = test_raw_scores + test_same_raw_scores
        else:
            val_same_acc = val_acc
            test_same_acc = test_acc
            all_test_raw_scores = test_raw_scores

        # Compute confidence intervals
        n_test = len(all_test_raw_scores)
        test_acc_ci = 1.96 * np.std(all_test_raw_scores) / np.sqrt(n_test)

        epoch_acc = (val_acc + val_same_acc) / 2
        is_best_epoch = epoch_acc > best_val_acc
        if is_best_epoch:
            best_epoch = epoch
            best_epoch_acc = epoch_acc
            best_val_acc = val_acc
            best_val_same_acc = val_same_acc
            best_test_acc = test_acc
            best_test_same_acc = test_same_acc
            best_test_acc_ci = test_acc_ci
            best_val_ap = val_avg_prec
            best_test_ap = test_avg_prec
            best_val_same_ap = val_same_avg_prec
            best_test_same_ap = test_same_avg_prec

        if args.save_checkpoint:
            raise NotImplementedError

        metrics['train_acc'].append(train_acc)
        metrics['val_acc'].append(val_acc)
        metrics['val_same_acc'].append(val_same_acc)
        metrics['test_acc'].append(test_acc)
        metrics['test_same_acc'].append(test_same_acc)
        metrics['test_acc_ci'].append(test_acc_ci)
        metrics['positive_scores'].append(pos_score)
        metrics['negative_scores'].append(neg_score)
        metrics['contrastive_train_acc'].append(acc) # how many times is the positive pair's score the greatest among all pairs

        metrics = dict(metrics)
        # Assign best accs
        metrics['best_epoch'] = best_epoch
        metrics['best_val_acc'] = best_val_acc
        metrics['best_val_same_acc'] = best_val_same_acc
        metrics['best_test_acc'] = best_test_acc
        metrics['best_test_same_acc'] = best_test_same_acc
        metrics['best_test_acc_ci'] = best_test_acc_ci
        metrics['best_val_ap'] = val_avg_prec
        metrics['best_test_ap'] = test_avg_prec
        metrics['best_val_same_ap'] = val_same_avg_prec
        metrics['best_test_same_ap'] = test_same_avg_prec
        metrics['has_same'] = has_same
        save_defaultdict_to_fs(metrics,
                               os.path.join(args.exp_dir, 'metrics.json'))

    featurize();
    if (not args.skip_eval):
        print('====> DONE')
        print('====> BEST EPOCH: {}'.format(best_epoch))
        print('====> {:>17}\tEpoch: {}\tAccuracy: {:.4f}'.format(
            '(best_val)', best_epoch, best_val_acc))
        print('====> {:>17}\tEpoch: {}\tAccuracy: {:.4f}'.format(
            '(best_val_same)', best_epoch, best_val_same_acc))
        print('====> {:>17}\tEpoch: {}\tAccuracy: {:.4f}'.format(
            '(best_test)', best_epoch, best_test_acc))
        print('====> {:>17}\tEpoch: {}\tAccuracy: {:.4f}'.format(
            '(best_test_same)', best_epoch, best_test_same_acc))
        print('====>')
        print('====> {:>17}\tEpoch: {}\tAccuracy: {:.4f}'.format(
            '(best_val_avg)', best_epoch, (best_val_acc + best_val_same_acc) / 2))
        print('====> {:>17}\tEpoch: {}\tAccuracy: {:.4f}'.format(
            '(best_test_avg)', best_epoch,
            (best_test_acc + best_test_same_acc) / 2))<|MERGE_RESOLUTION|>--- conflicted
+++ resolved
@@ -23,10 +23,6 @@
 from datasets import ShapeWorld, extract_features
 from datasets import SOS_TOKEN, EOS_TOKEN, PAD_TOKEN
 from models import ImageRep, TextRep, ExWrapper, MLP, Identity
-<<<<<<< HEAD
-from models import MultimodalRep
-=======
->>>>>>> 83d35a6a
 from models import DotPScorer, BilinearScorer, CosineScorer
 from vision import Conv4NP, ResNet18, Conv4NP, Conv4NPPosAware, VGG16
 from loss import ContrastiveLoss
