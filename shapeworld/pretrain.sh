#!/bin/bash

HYPO_LAMBDA=20

python lsl/pretrain.py --cuda \
<<<<<<< HEAD
    --batch_size 64 \
=======
    --batch_size 128 \
>>>>>>> aab603f5
    --seed $RANDOM \
    --log_interval 10\
    --save_feats\
    exp/contrastive

python lsl/train.py --cuda \
    --predict_concept_hyp \
    --hypo_lambda $HYPO_LAMBDA \
<<<<<<< HEAD
    --batch_size 64 \
=======
    --batch_size 128 \
>>>>>>> aab603f5
    --seed $RANDOM \
    exp/contrastive<|MERGE_RESOLUTION|>--- conflicted
+++ resolved
@@ -3,11 +3,7 @@
 HYPO_LAMBDA=20
 
 python lsl/pretrain.py --cuda \
-<<<<<<< HEAD
-    --batch_size 64 \
-=======
     --batch_size 128 \
->>>>>>> aab603f5
     --seed $RANDOM \
     --log_interval 10\
     --save_feats\
@@ -16,10 +12,6 @@
 python lsl/train.py --cuda \
     --predict_concept_hyp \
     --hypo_lambda $HYPO_LAMBDA \
-<<<<<<< HEAD
-    --batch_size 64 \
-=======
     --batch_size 128 \
->>>>>>> aab603f5
     --seed $RANDOM \
     exp/contrastive