#!/bin/bash

HYPO_LAMBDA=1

python lsl/set_pred.py --cuda \
    --hypo_lambda $HYPO_LAMBDA \
    --batch_size 32\
    --seed $RANDOM \
    --temperature 0.1\
    --hypo_lambda 1.0\
    --concept_lambda 0.0\
    --pos_weight 0.1\
    --comparison dotp\
    --hidden_size 64\
    --lr 0.0001\
    --num_slots 3\
    --skip_eval\
    --save_checkpoint\
    --oracle_world_config\
<<<<<<< HEAD
    --data_dir /data/cw9951/hard_sw\
=======
    --data_dir /data/cw9951//hard_sw\
>>>>>>> bc25500f
    exp/graph<|MERGE_RESOLUTION|>--- conflicted
+++ resolved
@@ -17,9 +17,5 @@
     --skip_eval\
     --save_checkpoint\
     --oracle_world_config\
-<<<<<<< HEAD
-    --data_dir /data/cw9951/hard_sw\
-=======
-    --data_dir /data/cw9951//hard_sw\
->>>>>>> bc25500f
+    --data_dir /data/cw9951/hard_sw
     exp/graph