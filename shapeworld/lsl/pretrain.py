"""
Training script
"""

import os
import numpy as np
from tqdm import tqdm
from collections import defaultdict
from sklearn.metrics import accuracy_score, roc_auc_score, average_precision_score

import torch
import torch.nn as nn
import torch.nn.functional as F
from torch import optim

from matplotlib import pyplot as plt

from utils import (
    AverageMeter,
    save_defaultdict_to_fs,
)
from datasets import ShapeWorld, extract_features
from datasets import SOS_TOKEN, EOS_TOKEN, PAD_TOKEN
from models import ImageRep, TextRep, TextProposal, ExWrapper, MLP, Identity
from models import MultimodalRep
from models import DotPScorer, BilinearScorer, ContrastiveLoss, CosineScorer
from vision import Conv4NP, ResNet18, Conv4NP, Conv4NPPosAware, VGG16

if __name__ == "__main__":
    import argparse
    parser = argparse.ArgumentParser()
    parser.add_argument('exp_dir', type=str, help='Output directory')
    parser.add_argument('--backbone',
                        choices=['vgg16_fixed', 'conv4', 'resnet18', 'conv4posaware', 'vgg16'],
                        default='vgg16',
                        help='Image model')
    parser.add_argument('--loss_type',
                        choices=['cpc', 'margin'],
                        default='cpc',
                        help='Form of loss function')
    parser.add_argument('--pairing',
                        choices=["im+lang_by_im", "im+lang_by_lang", "im+lang_by_both", "im+im", "im+lang_im+im"],
                        default="im+lang",
                        help="Positive pairs between hint and image (sample negative from one or sum of both), \
                                between images of the same concept, or both")
    parser.add_argument('--augment_im',
                        choices=['none'], #TODO: what augmentations should be here?
                        default='none')
    parser.add_argument('--comparison',
                        choices=['dotp', 'bilinear', 'cosine'],
                        default='dotp',
                        help='How to compare support to query reps')
    parser.add_argument('--dropout',
                        default=0.0,
                        type=float,
                        help='Apply dropout to comparison layer')
    parser.add_argument('--temperature',
                        default=0.5,
                        type=float,
                        help='Temperature parameter used in contrastive loss')
    parser.add_argument('--debug_bilinear',
                        action='store_true',
                        help='If using bilinear term, use identity matrix')
    parser.add_argument('--max_train',
                        type=int,
                        default=None,
                        help='Max number of training examples')
    parser.add_argument('--noise',
                        type=float,
                        default=0.0,
                        help='Amount of noise to add to each example')
    parser.add_argument('--class_noise_weight',
                        type=float,
                        default=0.0,
                        help='How much of that noise should be class diagnostic?')
    parser.add_argument('--noise_at_test',
                        action='store_true',
                        help='Add instance-level noise at test time')
    parser.add_argument('--noise_type',
                        default='gaussian',
                        choices=['gaussian', 'uniform'],
                        help='Type of noise')
    parser.add_argument('--fixed_noise_colors',
                        default=None,
                        type=int,
                        help='Fix noise based on class, with a max of this many')
    parser.add_argument('--fixed_noise_colors_max_rgb',
                        default=0.2,
                        type=float,
                        help='Maximum color value a single color channel '
                            'can have for noise background')
    parser.add_argument('--batch_size',
                        type=int,
                        default=100,
                        help='Train batch size')
    parser.add_argument('--hidden_size',
                        type=int,
                        default=256,
                        help='Size of hidden representations')
    parser.add_argument('--epochs', type=int, default=50, help='Train epochs')
    parser.add_argument('--debug_example', 
                        action="store_true",
                        help="If true, print out example images and hint");
    parser.add_argument('--skip_eval',
                        action="store_true",
                        help="If true, skip the zero shot evaluation and only save the pretrained features.")
    parser.add_argument('--data_dir',
                        default=None,
                        help='Specify custom data directory (must have shapeworld folder)')
    parser.add_argument('--lr',
                        type=float,
                        default=0.001,
                        help='Learning rate')
    parser.add_argument('--optimizer',
                        choices=['adam', 'rmsprop', 'sgd'],
                        default='adam',
                        help='Optimizer to use')
    parser.add_argument('--seed', type=int, default=1, help='Random seed')
    parser.add_argument('--language_filter',
                        default=None,
                        type=str,
                        choices=['color', 'nocolor'],
                        help='Filter language')
    parser.add_argument('--shuffle_words',
                        action='store_true',
                        help='Shuffle words for each caption')
    parser.add_argument('--shuffle_captions',
                        action='store_true',
                        help='Shuffle captions for each class')
    parser.add_argument('--log_interval',
                        type=int,
                        default=10,
                        help='How often to log loss')
    parser.add_argument('--save_checkpoint',
                        action='store_true',
                        help='Save model')
    parser.add_argument('--cuda',
                        action='store_true',
                        help='Enables CUDA training')
    args = parser.parse_args()

    if args.dropout > 0.0 and args.comparison == 'dotp':
        raise NotImplementedError

    if not os.path.isdir(args.exp_dir):
        os.makedirs(args.exp_dir)

    # reproducibility
    torch.manual_seed(args.seed)
    np.random.seed(args.seed)

    if (not torch.cuda.is_available()):
        print("No CUDA available so not using it");
        device = torch.device('cpu');
    else:
        device = torch.device('cuda' if args.cuda else 'cpu')

    # train dataset will return (image, label, hint_input, hint_target, hint_length)
    preprocess = args.backbone == 'resnet18' or args.backbone == 'vgg16'
    precomputed_features = None;
    train_dataset = ShapeWorld(
        split='train',
        vocab=None,
        augment=True,
        precomputed_features=None,
        max_size=args.max_train,
        preprocess=preprocess,
        noise=args.noise,
        class_noise_weight=args.class_noise_weight,
        fixed_noise_colors=args.fixed_noise_colors,
        fixed_noise_colors_max_rgb=args.fixed_noise_colors_max_rgb,
        noise_type=args.noise_type,
        data_dir=args.data_dir,
        language_filter=args.language_filter,
        shuffle_words=args.shuffle_words,
        shuffle_captions=args.shuffle_captions)
    train_vocab = train_dataset.vocab
    train_vocab_size = train_dataset.vocab_size
    train_max_length = train_dataset.max_length
    train_w2i, train_i2w = train_vocab['w2i'], train_vocab['i2w']
    pad_index = train_w2i[PAD_TOKEN]
    sos_index = train_w2i[SOS_TOKEN]
    eos_index = train_w2i[EOS_TOKEN]
    test_class_noise_weight = 0.0
    if args.noise_at_test:
        test_noise = args.noise
    else:
        test_noise = 0.0
    val_dataset = ShapeWorld(split='val',
                             precomputed_features=precomputed_features,
                             vocab=train_vocab,
                             preprocess=preprocess,
                             noise=test_noise,
                             class_noise_weight=0.0,
                             noise_type=args.noise_type,
                             data_dir=args.data_dir)
    test_dataset = ShapeWorld(split='test',
                              precomputed_features=precomputed_features,
                              vocab=train_vocab,
                              preprocess=preprocess,
                              noise=test_noise,
                              class_noise_weight=0.0,
                              noise_type=args.noise_type,
                              data_dir=args.data_dir)
    try:
        val_same_dataset = ShapeWorld(
            split='val_same',
            precomputed_features=precomputed_features,
            vocab=train_vocab,
            preprocess=preprocess,
            noise=test_noise,
            class_noise_weight=0.0,
            noise_type=args.noise_type,
            data_dir=args.data_dir)
        test_same_dataset = ShapeWorld(
            split='test_same',
            precomputed_features=precomputed_features,
            vocab=train_vocab,
            preprocess=preprocess,
            noise=test_noise,
            class_noise_weight=0.0,
            noise_type=args.noise_type,
            data_dir=args.data_dir)
        has_same = True
    except RuntimeError:
        has_same = False

    train_loader = torch.utils.data.DataLoader(train_dataset,
                                               batch_size=args.batch_size,
                                               shuffle=False)
    val_loader = torch.utils.data.DataLoader(val_dataset,
                                             batch_size=args.batch_size,
                                             shuffle=False)
    test_loader = torch.utils.data.DataLoader(test_dataset,
                                              batch_size=args.batch_size,
                                              shuffle=False)
    if has_same:
        val_same_loader = torch.utils.data.DataLoader(
            val_same_dataset, batch_size=args.batch_size, shuffle=False)
        test_same_loader = torch.utils.data.DataLoader(
            test_same_dataset, batch_size=args.batch_size, shuffle=False)

    data_loader_dict = {
        'train': train_loader,
        'val': val_loader,
        'test': test_loader,
        'val_same': val_same_loader if has_same else None,
        'test_same': test_same_loader if has_same else None,
    }

    """
    Vision Embedding
    """
    if args.backbone == 'vgg16_fixed':
        backbone_model = None
    elif args.backbone == 'conv4':
        backbone_model = Conv4NP()
    elif args.backbone == 'resnet18':
        backbone_model = ResNet18()
    elif args.backbone == 'vgg16':
        backbone_model = VGG16()
    else:
        raise NotImplementedError(args.backbone)

    image_model = ExWrapper(ImageRep(backbone_model, hidden_size=None));
    image_model = image_model.to(device)
    params_to_optimize = list(image_model.parameters())

    """
    Loss
    """
    
    criterion = ContrastiveLoss(loss_type=args.loss_type, temperature=args.temperature, pairing=args.pairing);

    """
    Scorer Model
    """

    if args.comparison == 'dotp':
        scorer_model = DotPScorer()
    elif args.comparison == 'bilinear':
        # FIXME: This won't work with --poe
        scorer_model = BilinearScorer(512,
                                      dropout=args.dropout,
                                      identity_debug=args.debug_bilinear)
    elif args.comparison == "cosine":
        scorer_model = CosineScorer(temperature=1);
    else:
        raise NotImplementedError
    scorer_model = scorer_model.to(device)
    params_to_optimize.extend(scorer_model.parameters())

    """
    Projection heads
    """

    final_feat_dim= {
        "vgg16_fixed": 4608,
        "pretrained": 256,
        "vgg16": 4608
    }.get(args.backbone, None);

    image_projection = ExWrapper(MLP(final_feat_dim, args.hidden_size, args.hidden_size)).to(device);
    # hint_projection = MLP(args.hidden_size, args.hidden_size, args.hidden_size).to(device);
    params_to_optimize.extend(image_projection.parameters());
    # params_to_optimize.extend(hint_projection.parameters());

    """
    Language Model
    """

    embedding_model = nn.Embedding(train_vocab_size, args.hidden_size);
    hint_model = TextRep(embedding_model, hidden_size=args.hidden_size);
    hint_model = hint_model.to(device)
    params_to_optimize.extend(hint_model.parameters())

    # optimizer and loss
    optfunc = {
        'adam': optim.Adam,
        'rmsprop': optim.RMSprop,
        'sgd': optim.SGD
    }[args.optimizer]

    optimizer = optfunc(params_to_optimize, lr=args.lr)
    print(sum([torch.numel(p) for p in params_to_optimize]));

    def train(epoch, n_steps=100):
        image_model.train()
        hint_model.train()

        loss_total = 0
        pos_score_total = 0
        neg_score_total = 0
        acc_total = 0
        pbar = tqdm(total=n_steps)
        for batch_idx in range(n_steps):
            examples, image, label, hint_seq, hint_length, *rest = \
                train_dataset.sample_train(args.batch_size)

            examples = examples.to(device) # N x n_ex x C x H x W
            image = image.to(device) # N x C x H x W
            label = label.to(device) # N
            batch_size = len(image)
            n_ex = examples.shape[1]

            if args.debug_example:
                rand_idx = np.random.randint(0, args.batch_size); # sample a random index from current batch
                print([train_i2w[k.item()] for k in hint_seq[rand_idx]]); # get hint in words
                print(examples[rand_idx][0].shape)
                fig, axes = plt.subplots(5);
                for i in range(4):
                    axes[i].imshow(examples[rand_idx][i].transpose(0, 2)); # plot examples, transpose to put channel in the last dim
                    axes[i].axis('off');
                axes[4].imshow(image[rand_idx].transpose(0, 2));
                axes[4].axis('off')
                plt.show();
                return 0;
            # Load hint
            hint_seq = hint_seq.to(device)
            hint_length = hint_length.to(device)
            max_hint_length = hint_length.max().item();
            # Cap max length if it doesn't fill out the tensor
            if max_hint_length != hint_seq.shape[1]:
                hint_seq = hint_seq[:, :max_hint_length]

            # Learn representations of images and examples
            image_rep = image_model(image); # N x H
            examples_rep = image_model(examples); # N x n_ex x H
            examples_rep_mean = torch.mean(examples_rep, dim=1); # N x H

            # Encode hints, minimize distance between hint and images/examples
            hint_rep = hint_model(hint_seq, hint_length) # N * H

            loss, pos_score, neg_score, acc = criterion(image_projection(examples_rep), hint_rep);

            loss_total += loss.item()
            pos_score_total += pos_score.item();
            neg_score_total += neg_score.item();
            acc_total += acc.item();

            optimizer.zero_grad()
            loss.backward()
            torch.nn.utils.clip_grad_norm_(params_to_optimize, 25.0);
            optimizer.step()

            if batch_idx % args.log_interval == 0:
                pbar.set_description('Epoch {} Loss: {:.6f} Positive Score: {:.6f} Negative Score: {:.6f} Acc: {:.6f}'.format(
                    epoch, loss.item(), pos_score.item(), neg_score.item(), acc.item()))
                pbar.refresh()

            pbar.update()
        pbar.close()
        print('====> {:>12}\tEpoch: {:>3}\tLoss: {:.4f}\tPositive Score {:.4f}\tNegative Score {:.4f}\tAccuracy: {:.4f}'.format(
            '(train)', epoch, loss_total, pos_score_total, neg_score_total, acc_total))

        return loss_total, pos_score_total, neg_score_total, acc_total

    def test(epoch, split='train'):
        image_model.eval()
        scorer_model.eval()

        accuracy_meter = AverageMeter(raw=True)
        data_loader = data_loader_dict[split]

        scores = [];
        true_ys = [];

        with torch.no_grad():
            for examples, image, label, hint_seq, hint_length, *rest in data_loader:
                examples = examples.to(device)
                image = image.to(device)
                label = label.to(device)
                label_np = label.cpu().numpy().astype(np.uint8)
                batch_size = len(image)

                image_rep = image_model(image)
                examples_rep = image_model(examples)
                examples_rep_mean = torch.mean(examples_rep, dim=1)

                score = scorer_model.score(examples_rep_mean, image_rep);

                scores.extend(score.flatten().cpu().tolist());
                true_ys.extend(label_np.tolist());

                label_hat = torch.as_tensor(score > 0, dtype=torch.uint8);
                label_hat = label_hat.cpu().numpy();

                accuracy = accuracy_score(label_np, label_hat)
                accuracy_meter.update(accuracy,
                                    batch_size,
                                    raw_scores=(label_hat == label_np))

        avg_prec = average_precision_score(true_ys, scores);
        print('====> {:>12}\tEpoch: {:>3}\tAccuracy: {:.4f}\tAverage Precision: {:.4f}'.format(
            '({})'.format(split), epoch, accuracy_meter.avg, avg_prec));

        return accuracy_meter.avg, accuracy_meter.raw_scores, avg_prec;

    def featurize():
        image_model.eval()
        N_FEATS = final_feat_dim
        # DATA_DIR = '/Users/wangchong/Downloads/hard_sw'
        DATA_DIR = args.data_dir

        if preprocess:
            preprocess_transform = transforms.Compose([
                transforms.ToPILImage(),
                transforms.Resize((224, 224)),
                transforms.ToTensor(),
                transforms.Normalize(mean=[0.485, 0.456, 0.406],
                                     std=[0.229, 0.224, 0.225])
            ])

        with torch.no_grad():
            for split in ("train", "val", "test", "val_same", "test_same"):
                print(split);
                data_loader = data_loader_dict[split]

                ex = np.load("{}/shapeworld/{}/examples.npz".format(DATA_DIR, split))['arr_0']
                ex = np.transpose(ex, (0, 1, 4, 2, 3))
                n_inp = ex.shape[0]
                n_ex = ex.shape[1]
                ex_feats = np.zeros((n_inp, n_ex, N_FEATS))
                for i in range(0, n_inp, args.batch_size):
                    if i % 1000 == 0:
                        print(i);
                    batch = ex[i:i+args.batch_size, ...]
                    n_batch = batch.shape[0]
<<<<<<< HEAD
                    batch = torch.from_numpy(batch).float().to(device); print(batch.shape);
=======
                    batch = torch.from_numpy(batch).float().to(device)
                    if preprocess:
                        batch = torch.stack([preprocess_transform(b) for b in batch]);
>>>>>>> bc24b698
                    feats = image_model(batch).cpu().numpy()
                    ex_feats[i:i+args.batch_size, ...] = feats
                np.savez("{}/shapeworld/{}/examples.feats.npz".format(DATA_DIR, split), ex_feats);

                inp = np.load("{}/shapeworld/{}/inputs.npz".format(DATA_DIR, split))['arr_0']
                inp = np.transpose(inp, (0, 3, 1, 2))
                n_inp = inp.shape[0]
                inp_feats = np.zeros((n_inp, N_FEATS))
                for i in range(0, n_inp, args.batch_size):
                    if i % 1000 == 0:
                        print(i)
                    batch = inp[i:i+args.batch_size, ...]
                    batch = torch.from_numpy(batch).float().to(device)
                    if preprocess:
                        batch = preprocess_transform(batch);
                    feats = image_model(batch).cpu().numpy()
                    feats = feats.reshape((-1, N_FEATS))
                    inp_feats[i:i+args.batch_size, :] = feats
                np.savez("{}/shapeworld/{}/inputs.feats.npz".format(DATA_DIR, split), inp_feats)

    best_epoch = 0
    best_epoch_acc = 0
    best_val_acc = 0
    best_val_same_acc = 0
    best_test_acc = 0
    best_test_same_acc = 0
    best_test_acc_ci = 0
    best_val_ap = 0;
    best_test_ap = 0;
    best_val_same_ap = 0;
    best_test_same_ap = 0;
    metrics = defaultdict(lambda: [])

    save_defaultdict_to_fs(vars(args), os.path.join(args.exp_dir, 'args.json'))
    total_epoch = 1 if args.debug_example else args.epochs;
    for epoch in range(1, total_epoch + 1):
        train_loss, pos_score, neg_score, acc = train(epoch);
        if (args.skip_eval):
            metrics['positive_scores'].append(pos_score)
            metrics['negative_scores'].append(neg_score)
            metrics['contrastive_train_acc'].append(acc)
            metrics = dict(metrics)
            save_defaultdict_to_fs(metrics,
                               os.path.join(args.exp_dir, 'metrics.json'))
            continue;
        train_acc, _, train_avg_prec = test(epoch, 'train')
        val_acc, _, val_avg_prec = test(epoch, 'val')
        # Evaluate tre on validation set
        #  val_tre, val_tre_std = eval_tre(epoch, 'val')

        test_acc, test_raw_scores, test_avg_prec = test(epoch, 'test')
        if has_same:
            val_same_acc, _, val_same_avg_prec = test(epoch, 'val_same')
            test_same_acc, test_same_raw_scores, test_same_avg_prec = test(epoch, 'test_same')
            all_test_raw_scores = test_raw_scores + test_same_raw_scores
        else:
            val_same_acc = val_acc
            test_same_acc = test_acc
            all_test_raw_scores = test_raw_scores

        # Compute confidence intervals
        n_test = len(all_test_raw_scores)
        test_acc_ci = 1.96 * np.std(all_test_raw_scores) / np.sqrt(n_test)

        epoch_acc = (val_acc + val_same_acc) / 2
        is_best_epoch = epoch_acc > best_val_acc
        if is_best_epoch:
            best_epoch = epoch
            best_epoch_acc = epoch_acc
            best_val_acc = val_acc
            best_val_same_acc = val_same_acc
            best_test_acc = test_acc
            best_test_same_acc = test_same_acc
            best_test_acc_ci = test_acc_ci
            best_val_ap = val_avg_prec
            best_test_ap = test_avg_prec
            best_val_same_ap = val_same_avg_prec
            best_test_same_ap = test_same_avg_prec

        if args.save_checkpoint:
            raise NotImplementedError

        metrics['train_acc'].append(train_acc)
        metrics['val_acc'].append(val_acc)
        metrics['val_same_acc'].append(val_same_acc)
        metrics['test_acc'].append(test_acc)
        metrics['test_same_acc'].append(test_same_acc)
        metrics['test_acc_ci'].append(test_acc_ci)
        metrics['positive_scores'].append(pos_score)
        metrics['negative_scores'].append(neg_score)
        metrics['contrastive_train_acc'].append(acc) # how many times is the positive pair's score the greatest among all pairs

        metrics = dict(metrics)
        # Assign best accs
        metrics['best_epoch'] = best_epoch
        metrics['best_val_acc'] = best_val_acc
        metrics['best_val_same_acc'] = best_val_same_acc
        metrics['best_test_acc'] = best_test_acc
        metrics['best_test_same_acc'] = best_test_same_acc
        metrics['best_test_acc_ci'] = best_test_acc_ci
        metrics['best_val_ap'] = val_avg_prec
        metrics['best_test_ap'] = test_avg_prec
        metrics['best_val_same_ap'] = val_same_avg_prec
        metrics['best_test_same_ap'] = test_same_avg_prec
        metrics['has_same'] = has_same
        save_defaultdict_to_fs(metrics,
                               os.path.join(args.exp_dir, 'metrics.json'))

    featurize();
    if (not args.skip_eval):
        print('====> DONE')
        print('====> BEST EPOCH: {}'.format(best_epoch))
        print('====> {:>17}\tEpoch: {}\tAccuracy: {:.4f}'.format(
            '(best_val)', best_epoch, best_val_acc))
        print('====> {:>17}\tEpoch: {}\tAccuracy: {:.4f}'.format(
            '(best_val_same)', best_epoch, best_val_same_acc))
        print('====> {:>17}\tEpoch: {}\tAccuracy: {:.4f}'.format(
            '(best_test)', best_epoch, best_test_acc))
        print('====> {:>17}\tEpoch: {}\tAccuracy: {:.4f}'.format(
            '(best_test_same)', best_epoch, best_test_same_acc))
        print('====>')
        print('====> {:>17}\tEpoch: {}\tAccuracy: {:.4f}'.format(
            '(best_val_avg)', best_epoch, (best_val_acc + best_val_same_acc) / 2))
        print('====> {:>17}\tEpoch: {}\tAccuracy: {:.4f}'.format(
            '(best_test_avg)', best_epoch,
            (best_test_acc + best_test_same_acc) / 2))<|MERGE_RESOLUTION|>--- conflicted
+++ resolved
@@ -466,13 +466,9 @@
                         print(i);
                     batch = ex[i:i+args.batch_size, ...]
                     n_batch = batch.shape[0]
-<<<<<<< HEAD
-                    batch = torch.from_numpy(batch).float().to(device); print(batch.shape);
-=======
                     batch = torch.from_numpy(batch).float().to(device)
                     if preprocess:
                         batch = torch.stack([preprocess_transform(b) for b in batch]);
->>>>>>> bc24b698
                     feats = image_model(batch).cpu().numpy()
                     ex_feats[i:i+args.batch_size, ...] = feats
                 np.savez("{}/shapeworld/{}/examples.feats.npz".format(DATA_DIR, split), ex_feats);
