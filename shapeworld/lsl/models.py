--- conflicted
+++ resolved
@@ -1001,19 +1001,11 @@
 class TransformerScorer(Scorer):
     def __init__(self, hidden_size):
         super(TransformerScorer, self).__init__();
-<<<<<<< HEAD
-        encoder_layer = nn.TransformerEncoderLayer(d_model=hidden_size, nhead=1, dim_feedforward=2*hidden_size, dropout=0.0);
-        self.model = nn.TransformerEncoder(encoder_layer, num_layers=1);
-        self.support_emb = nn.Parameter(torch.randn(1, 1, hidden_size));
-        self.query_emb = nn.Parameter(torch.randn(1, 1, hidden_size));
-        self.aggregate_emb = nn.Parameter(torch.randn(1, 1, hidden_size));
-=======
         encoder_layer = nn.TransformerEncoderLayer(d_model=hidden_size, nhead=4, dim_feedforward=2*hidden_size, dropout=0.0);
         self.model = nn.TransformerEncoder(encoder_layer, num_layers=2);
         self.support_emb = nn.Parameter(torch.randn(1, 1, hidden_size)*(hidden_size**0.5));
         self.query_emb = nn.Parameter(torch.randn(1, 1, hidden_size)*(hidden_size**0.5));
         self.aggregate_emb = nn.Parameter(torch.randn(1, 1, hidden_size)*(hidden_size**0.5));
->>>>>>> 14b7d9a7
         self.scorer = nn.Linear(hidden_size, 1);
 
     def score(self, support, query):
@@ -1023,8 +1015,4 @@
         query = query + self.query_emb;
         total_in = torch.cat([self.aggregate_emb.expand(b, 1, h), support, query], dim=1).transpose(0, 1);
         score = self.model(total_in)[0,...];
-<<<<<<< HEAD
-        return self.scorer(score);
-=======
-        return self.scorer(score);
->>>>>>> 14b7d9a7
+        return self.scorer(score);