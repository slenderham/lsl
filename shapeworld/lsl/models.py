"""
Models
"""

import numpy as np
import math
import torch
import torch.nn as nn
from torch.nn import functional as F
import torch.nn.utils.rnn as rnn_utils


class ExWrapper(nn.Module):
    """
    Wrap around a model and allow training on examples
    i.e. tensor inputs of shape
    (batch_size, n_ex, *img_dims)
    """

    def __init__(self, model):
        super(ExWrapper, self).__init__()
        self.model = model

    def forward(self, x):
        batch_size = x.shape[0]
        if len(x.shape) == 5:
            n_ex = x.shape[1]
            img_dim = x.shape[2:]
            # Flatten out examples first
            x_flat = x.reshape(batch_size * n_ex, *img_dim)
        else:
            x_flat = x

        x_enc = self.model(x_flat)

        if len(x.shape) == 5:
            x_enc = x_enc.reshape(batch_size, n_ex, -1)

        return x_enc

class Identity(nn.Module):
    def forward(self, x):
        return x

class ImageRep(nn.Module):
    r"""Two fully-connected layers to form a final image
    representation.

        VGG-16 -> FC -> ReLU -> FC

    Paper uses 512 hidden dimension.
    """

    def __init__(self, backbone=None, final_feat_dim = 4608, hidden_size=512, tune_backbone=True, normalize_feats=False):
        super(ImageRep, self).__init__()
        self.tune_backbone = tune_backbone;
        self.normalize_feats = normalize_feats;
        assert((not self.normalize_feats) or (self.normalize_feats and backbone is None)), "only normalize features if backbone is None";
        if backbone is None:
            self.backbone = Identity()
            self.backbone.final_feat_dim = final_feat_dim
        else:
            self.backbone = backbone
        if (hidden_size==None):
            self.model = nn.Identity();
        else:
            self.model = nn.Sequential(
                nn.Linear(self.backbone.final_feat_dim, hidden_size), nn.ReLU(),
                nn.Linear(hidden_size, hidden_size))

    def forward(self, x):
        x_enc = self.backbone(x)
        if (self.normalize_feats):
            x_enc = F.normalize(x_enc, dim=-1);
        if (not self.tune_backbone):
            x_enc = x_enc.detach();
        return self.model(x_enc)

class MLP(nn.Module):
    r"""
    MLP projection head
    """
    def __init__(self, input_size, hidden_size, output_size, num_layers=1):
        super(MLP, self).__init__();
        assert(num_layers>=0), "At least 0 hidden_layers (a simple linear transform)";
        layers = [];
        if (num_layers==0):
            layers.append(nn.Linear(input_size, output_size));
        else:
            layers.append(nn.Linear(input_size, hidden_size));
            layers.append(nn.ReLU());
            for _ in range(num_layers-1):
                layers.append(nn.Linear(hidden_size, hidden_size));
                layers.append(nn.ReLU());
            layers.append(nn.Linear(hidden_size, output_size));

        self.model = nn.Sequential(*layers);

    def forward(self, x):
        return self.model(x);

class TextRep(nn.Module):
    r"""Deterministic Bowman et. al. model to form
    text representation.

    Again, this uses 512 hidden dimensions.
    """

    def __init__(self, embedding_module, hidden_size):
        super(TextRep, self).__init__()
        self.embedding = embedding_module
        self.embedding_dim = embedding_module.embedding_dim
        self.gru = nn.GRU(self.embedding_dim, hidden_size)

    def forward(self, seq, length):
        batch_size = seq.size(0)

        if batch_size > 1:
            sorted_lengths, sorted_idx = torch.sort(length, descending=True)
            seq = seq[sorted_idx]

        # reorder from (B,L,D) to (L,B,D)
        seq = seq.transpose(0, 1)

        # embed your sequences
        embed_seq = self.embedding(seq)

        packed = rnn_utils.pack_padded_sequence(
            embed_seq,
            sorted_lengths.data.tolist()
            if batch_size > 1 else length.data.tolist())

        _, hidden = self.gru(packed)
        hidden = hidden[-1, ...]

        if batch_size > 1:
            _, reversed_idx = torch.sort(sorted_idx)
            hidden = hidden[reversed_idx]

        return hidden

class SlotAttention(nn.Module):
    def __init__(self, num_slots, dim, iters = 3, eps = 1e-8, hidden_dim = 128):
        super().__init__()
        self.num_slots = num_slots
        self.iters = iters
        self.eps = eps
        self.scale = dim ** -0.5

        self.slots_mu = nn.Parameter(torch.randn(1, 1, dim))
        self.slots_sigma = nn.Parameter(torch.randn(1, 1, dim))

        self.to_q = nn.Linear(dim, dim, bias = False)
        self.to_k = nn.Linear(dim, dim, bias = False)
        self.to_v = nn.Linear(dim, dim, bias = False)

        self.gru = nn.GRU(dim, dim)

        hidden_dim = max(dim, hidden_dim)

        self.mlp = nn.Sequential(
            nn.Linear(dim, hidden_dim),
            nn.ReLU(inplace = True),
            nn.Linear(hidden_dim, dim)
        )

        self.norm_input  = nn.LayerNorm(dim)
        self.norm_slots  = nn.LayerNorm(dim)
        self.norm_pre_ff = nn.LayerNorm(dim)

    def forward(self, inputs, num_slots = None):
        b, n, d = inputs.shape
        n_s = num_slots if num_slots is not None else self.num_slots
        
        mu = self.slots_mu.expand(b, n_s, -1)
        sigma = self.slots_sigma.expand(b, n_s, -1)
        slots = torch.normal(mu, sigma)

        inputs = self.norm_input(inputs)        
        k, v = self.to_k(inputs), self.to_v(inputs)

        for _ in range(self.iters):
            slots_prev = slots

            slots = self.norm_slots(slots)
            q = self.to_q(slots)

            dots = torch.einsum('bid,bjd->bij', q, k) * self.scale
            attn = dots.softmax(dim=1) + self.eps
            attn = attn / attn.sum(dim=-1, keepdim=True)

            updates = torch.einsum('bjd,bij->bid', v, attn)

            slots, _ = self.gru(
                updates.reshape(1, -1, d),
                slots_prev.reshape(1, -1, d)
            )

            slots = slots.reshape(b, -1, d)
            slots = slots + self.mlp(self.norm_pre_ff(slots))

        return slots

class SANet(nn.Module):
    def __init__(self, num_slots, dim, encoder, iters = 3, eps = 1e-8, hidden_dim = 128):
        self.sa = SlotAttention(num_slots, dim, iters, eps, hidden_dim);
        self.encoder = encoder;

    def forward(self, x):
        x = self.encoder(x);
        n, c, h, w = x.shape;
        x = x.permute(0, 2, 3, 1).reshape(n, h*w, c);
        x = self.sa(x);

        

"""

Similarity Scores

"""

class Scorer(nn.Module):
    def __init__(self):
        super(Scorer, self).__init__()

    def forward(self, x, y):
        raise NotImplementedError

    def score(self, x, y):
        raise NotImplementedError

    def batchwise_score(self, x, y):
        raise NotImplementedError

class DotPScorer(Scorer):
    def __init__(self):
        super(DotPScorer, self).__init__()

    def score(self, x, y):
        return torch.sum(x * y, dim=1);

    def batchwise_score(self, y, x):
        # REVERSED
        bw_scores = torch.einsum('ijk,ik->ij', (x, y))
        return torch.sum(bw_scores, dim=1);

class CosineScorer(Scorer):
    def __init__(self, temperature):
        super(CosineScorer, self).__init__()
        self.temperature = temperature

    def score(self, x, y, input_is_normed=False, get_diag=True):
        if not input_is_normed:
            x = F.normalize(x, p=2, dim=1);
            y = F.normalize(y, p=2, dim=1);
        if get_diag:
            return torch.sum(x * y, dim=1);
        else:
            return torch.mm(x, y.t())/self.temperature;
    
    def score_im_s(self, im, hint, input_is_normed=False):
        assert(len(im.shape)==3), "Image tensor should be of size (N, n_ex, hidden_size)";
        assert(len(hint.shape)==2), "Hint tensor should be of size (N, hidden_size)";
        N, n_ex, hidden_size = im.shape;
        if not input_is_normed:
            im = F.normalize(im, p=2, dim=-1);
            hint = F.normalize(hint, p=2, dim=-1);
        im_flat = im.reshape(N*n_ex, hidden_size);
        scores = torch.matmul(im_flat, hint.t());
        assert(scores.shape[0]==N*n_ex and scores.shape[1]==N), "The size of scores should be of size NxNx(n_ex)";
        return scores/self.temperature;

    def score_im_im(self, im, input_is_normed=False):
        assert(len(im.shape)==3), "Image tensor should be of size (N, n_ex, hidden_size)";
        N, n_ex, hidden_size = im.shape;
        if not input_is_normed:
            im = F.normalize(im, p=2, dim=-1);
        im_flat = im.reshape(N*n_ex, hidden_size);
        scores = torch.matmul(im_flat, im_flat.t());
        # positive pairs are diagonal blocks of n_ex
        assert(scores.shape[0]==scores.shape[1]==N*n_ex), "The size of scores should be of size (N*n_ex)x(N*n_ex)";
        assert(torch.all(torch.eq(scores, scores.t()))), "The score matrix should be symmetric";
        return scores/self.temperature;

class BilinearScorer(DotPScorer):
    def __init__(self, hidden_size, dropout=0.0, identity_debug=False):
        super(BilinearScorer, self).__init__()
        self.bilinear = nn.Linear(hidden_size, hidden_size, bias=False)
        torch.nn.init.eye_(self.bilinear.weight);
        self.dropout_p = dropout
        if self.dropout_p > 0.0:
            self.dropout = nn.Dropout(p=self.dropout_p)
        else:
            self.dropout = lambda x: x
        if identity_debug:
            # Set this as identity matrix to make sure we get the same output
            # as DotPScorer
            self.bilinear.weight = nn.Parameter(
                torch.eye(hidden_size, dtype=torch.float32))
            self.bilinear.weight.requires_grad = False

    def score(self, x, y):
        wy = self.bilinear(y)
        wy = self.dropout(wy)
        return super(BilinearScorer, self).score(x, wy)

    def batchwise_score(self, x, y):
        """
        x: (batch_size, h)
        y: (batch_size, n_examples, h)
        """
        batch_size, n_examples, h = y.shape
        wy = self.bilinear(y.view(batch_size * n_examples,
                                  -1)).unsqueeze(1).view_as(y)
        wy = self.dropout(wy)
        # wy: (batch_size, n_examples, h)
        return super(BilinearScorer, self).batchwise_score(x, wy)
<<<<<<< HEAD
=======

class ContrastiveLoss(nn.Module):
    """
    Compute contrastive loss
    """

    def __init__(self, margin=0, temperature=0.1, max_violation=False, loss_type="cpc", pairing="im+lang&im+im"):
        super(ContrastiveLoss, self).__init__()
        assert(loss_type in ["cpc", "margin"]), "please select cpc (logit) or margin loss"
        self.loss_type = loss_type;
        self.margin = margin
        self.sim = CosineScorer(temperature);
        self.max_violation = max_violation
        self.pairing = pairing

    def forward(self, im, s):
        # compute image-sentence score matrix

        loss = 0;
        N = im.shape[0];
        n_ex = im.shape[1];

        if (self.pairing in ["im+lang_by_im", "im+lang_by_lang", "im+lang_by_both"]):
            scores_im_lang = self.sim.score_im_s(im, s); #--> N x N x n_ex
            mask = np.kron(np.eye(N), np.ones((n_ex, 1))) #--> block diagonal of ones
            # remove the diagonal
            pos_mask = torch.as_tensor(mask > .5);
            neg_mask = torch.as_tensor(mask < .5);
            if torch.cuda.is_available():
                pos_mask = pos_mask.cuda();
                neg_mask = neg_mask.cuda();

            positive_scores_im_lang = scores_im_lang.masked_select(pos_mask); # --> N X n_ex, positive pairs 
            negative_scores_im_lang_by_lang = scores_im_lang.masked_select(neg_mask); # --> (N-1) x N x n_ex, 
            negative_scores_im_lang_by_im = scores_im_lang.t().masked_select(neg_mask.t());
            assert(positive_scores_im_lang.shape[0]==N*n_ex);
            assert(negative_scores_im_lang_by_lang.shape[0]==negative_scores_im_lang_by_im.shape[0]==N*(N-1)*n_ex);

            negative_scores_im_lang_by_im = negative_scores_im_lang_by_im.reshape(N, (N-1)*n_ex).t();
            negative_scores_im_lang_by_lang = negative_scores_im_lang_by_lang.reshape(N*n_ex, N-1);

            all_scores_im_lang_by_lang = torch.cat([positive_scores_im_lang.unsqueeze(1), negative_scores_im_lang_by_lang], dim=1);
            all_scores_im_lang_by_im = torch.repeat_interleave(negative_scores_im_lang_by_im, repeats=n_ex, dim=1);
            all_scores_im_lang_by_im = torch.cat([positive_scores_im_lang.unsqueeze(0), all_scores_im_lang_by_im], dim=0);

            # normalize by hint dimension (push away negative hints from image) and/or normalize by image dimension (push away negative images from hint)
            if ("_by_lang" in self.pairing):
                loss += -F.log_softmax(all_scores_im_lang_by_lang, dim=1)[:,0].mean();
            elif ("_by_im" in self.pairing):
                loss += -F.log_softmax(all_scores_im_lang_by_im, dim=0)[0,:].mean(); 
            elif ("_by_both" in self.pairing):
                loss += -0.5*F.log_softmax(all_scores_im_lang_by_lang, dim=1)[:,0].mean()\
                        -0.5*F.log_softmax(all_scores_im_lang_by_im, dim=0)[0,:].mean();
            # each is sum over N*n_ex terms

            positive_scores_im_lang = positive_scores_im_lang.mean()
            negative_scores_im_lang = negative_scores_im_lang_by_im.mean();
            # assert(torch.allclose(negative_scores_im_lang_by_im.mean(), negative_scores_im_lang_by_lang.mean()));

            best_score_im_lang_by_img = torch.argmax(all_scores_im_lang_by_im, dim=0);
            best_score_im_lang_by_lang = torch.argmax(all_scores_im_lang_by_lang, dim=1);

            if ("_by_lang" in self.pairing):
                acc_im_lang = torch.as_tensor(best_score_im_lang_by_lang==0, dtype=torch.float).mean();
            elif ("_by_im" in self.pairing):
                acc_im_lang = torch.as_tensor(best_score_im_lang_by_img==0, dtype=torch.float).mean();
            elif ("_by_both" in self.pairing):
                acc_im_lang = (0.5*torch.as_tensor(best_score_im_lang_by_img==0, dtype=torch.float)\
                        +0.5*torch.as_tensor(best_score_im_lang_by_lang==0, dtype=torch.float)).mean();

        elif (self.pairing=="im+im"):
            scores_im_im = self.sim.score_im_im(im); # --> (N*n_ex) x (N*n_ex)
            mask = np.kron(np.eye(N), np.ones((n_ex, n_ex))) #--> block diagonal of ones
            # remove the diagonal
            pos_mask = torch.as_tensor(mask-np.eye(N*n_ex) > .5);
            neg_mask = torch.as_tensor(mask < .5);
            if torch.cuda.is_available():
                pos_mask = pos_mask.cuda();
                neg_mask = neg_mask.cuda();
            
            positive_scores_im_im = scores_im_im.masked_select(pos_mask); 
            assert(positive_scores_im_im.shape[0]==N*n_ex*(n_ex-1));
            negative_scores_im_im = scores_im_im.masked_select(neg_mask);
            assert(negative_scores_im_im.shape[0]==(N-1)*N*n_ex**2);

            negative_scores_im_im = negative_scores_im_im.reshape(N*n_ex, (N-1)*n_ex);
            all_scores_im_im = torch.repeat_interleave(negative_scores_im_im, repeats=n_ex-1, dim=0);
            all_scores_im_im = torch.cat([positive_scores_im_im.unsqueeze(1), all_scores_im_im], dim=1);

            normed_scores_im_im = F.log_softmax(all_scores_im_im, dim=1)[:,0].mean();

            positive_scores_im_im = positive_scores_im_im.mean();
            negative_scores_im_im = negative_scores_im_im.mean();

            loss += -normed_scores_im_im;

            best_score_im_im = torch.argmax(all_scores_im_im, dim=1);

            acc_im_im = torch.as_tensor(best_score_im_im==0, dtype=torch.float).mean();

        elif (self.pairing=="im+lang_im+im"):
            scores_im_lang = self.sim.score_im_s(im, s); #--> N x N x n_ex
            mask = np.kron(np.eye(N), np.ones((n_ex, 1))) #--> block diagonal of ones
            # remove the diagonal
            pos_mask = torch.as_tensor(mask > .5);
            neg_mask = torch.as_tensor(mask < .5);
            if torch.cuda.is_available():
                pos_mask = pos_mask.cuda();
                neg_mask = neg_mask.cuda();

            positive_scores_im_lang = scores_im_lang.masked_select(pos_mask); # --> N X n_ex, positive pairs 
            negative_scores_im_lang_by_lang = scores_im_lang.masked_select(neg_mask); # --> (N x n_ex) * N-1, 
            negative_scores_im_lang_by_lang = negative_scores_im_lang_by_lang.reshape(N*n_ex, N-1);

            scores_im_im = self.sim.score_im_im(im); # --> (N*n_ex) x (N*n_ex)
            mask = np.kron(np.eye(N), np.ones((n_ex, n_ex))) #--> block diagonal of ones
            # remove the diagonal
            pos_mask = torch.as_tensor(mask-np.eye(N*n_ex) > .5);
            neg_mask = torch.as_tensor(mask < .5);
            if torch.cuda.is_available():
                pos_mask = pos_mask.cuda();
                neg_mask = neg_mask.cuda();
            
            positive_scores_im_im = scores_im_im.masked_select(pos_mask); 
            assert(positive_scores_im_im.shape[0]==N*n_ex*(n_ex-1)); # --> N x n_ex x n_ex-1
            negative_scores_im_im = scores_im_im.masked_select(neg_mask);
            assert(negative_scores_im_im.shape[0]==(N-1)*N*n_ex**2); # --> (N x n_ex) * ((N-1) x n_ex)
            negative_scores_im_im = negative_scores_im_im.reshape(N*n_ex, (N-1)*n_ex);

            negative_scores_total = torch.cat([negative_scores_im_im, negative_scores_im_lang_by_lang], dim=1);
            negative_scores_total = torch.repeat_interleave(negative_scores_total, dim=0, repeats=n_ex);

            positive_scores_total = torch.cat([positive_scores_im_lang.reshape(N, n_ex), positive_scores_im_im.reshape(N, n_ex*(n_ex-1))], dim=1);
            positive_scores_total = positive_scores_total.reshape(N*n_ex*n_ex, 1);

            all_scores_total = torch.cat([positive_scores_total, negative_scores_total], dim=1);

            loss += -F.log_softmax(all_scores_total, dim=1)[:,0].mean();

            positive_scores_total = positive_scores_total.mean()
            negative_scores_total = negative_scores_total.mean()
            
            best_score_total = torch.argmax(all_scores_total, dim=1);
            acc_total = torch.as_tensor(best_score_total==0, dtype=torch.float).mean();

        if (self.loss_type=="margin"):
            raise NotImplementedError;
        
        if (self.pairing=="im+lang_by_lang" or self.pairing=="im+lang_by_im" or self.pairing=="im+lang_by_both"):
            return loss, \
                positive_scores_im_lang, \
                negative_scores_im_lang, \
                acc_im_lang;
        elif (self.pairing=="im+im"):
            return loss, \
                positive_scores_im_im, \
                negative_scores_im_im, \
                acc_im_im;
        else:
            return loss, \
                positive_scores_total, \
                negative_scores_total, \
                acc_total;
>>>>>>> 880af6ad
<|MERGE_RESOLUTION|>--- conflicted
+++ resolved
@@ -212,7 +212,7 @@
         x = x.permute(0, 2, 3, 1).reshape(n, h*w, c);
         x = self.sa(x);
 
-        
+
 
 """
 
@@ -315,170 +315,4 @@
                                   -1)).unsqueeze(1).view_as(y)
         wy = self.dropout(wy)
         # wy: (batch_size, n_examples, h)
-        return super(BilinearScorer, self).batchwise_score(x, wy)
-<<<<<<< HEAD
-=======
-
-class ContrastiveLoss(nn.Module):
-    """
-    Compute contrastive loss
-    """
-
-    def __init__(self, margin=0, temperature=0.1, max_violation=False, loss_type="cpc", pairing="im+lang&im+im"):
-        super(ContrastiveLoss, self).__init__()
-        assert(loss_type in ["cpc", "margin"]), "please select cpc (logit) or margin loss"
-        self.loss_type = loss_type;
-        self.margin = margin
-        self.sim = CosineScorer(temperature);
-        self.max_violation = max_violation
-        self.pairing = pairing
-
-    def forward(self, im, s):
-        # compute image-sentence score matrix
-
-        loss = 0;
-        N = im.shape[0];
-        n_ex = im.shape[1];
-
-        if (self.pairing in ["im+lang_by_im", "im+lang_by_lang", "im+lang_by_both"]):
-            scores_im_lang = self.sim.score_im_s(im, s); #--> N x N x n_ex
-            mask = np.kron(np.eye(N), np.ones((n_ex, 1))) #--> block diagonal of ones
-            # remove the diagonal
-            pos_mask = torch.as_tensor(mask > .5);
-            neg_mask = torch.as_tensor(mask < .5);
-            if torch.cuda.is_available():
-                pos_mask = pos_mask.cuda();
-                neg_mask = neg_mask.cuda();
-
-            positive_scores_im_lang = scores_im_lang.masked_select(pos_mask); # --> N X n_ex, positive pairs 
-            negative_scores_im_lang_by_lang = scores_im_lang.masked_select(neg_mask); # --> (N-1) x N x n_ex, 
-            negative_scores_im_lang_by_im = scores_im_lang.t().masked_select(neg_mask.t());
-            assert(positive_scores_im_lang.shape[0]==N*n_ex);
-            assert(negative_scores_im_lang_by_lang.shape[0]==negative_scores_im_lang_by_im.shape[0]==N*(N-1)*n_ex);
-
-            negative_scores_im_lang_by_im = negative_scores_im_lang_by_im.reshape(N, (N-1)*n_ex).t();
-            negative_scores_im_lang_by_lang = negative_scores_im_lang_by_lang.reshape(N*n_ex, N-1);
-
-            all_scores_im_lang_by_lang = torch.cat([positive_scores_im_lang.unsqueeze(1), negative_scores_im_lang_by_lang], dim=1);
-            all_scores_im_lang_by_im = torch.repeat_interleave(negative_scores_im_lang_by_im, repeats=n_ex, dim=1);
-            all_scores_im_lang_by_im = torch.cat([positive_scores_im_lang.unsqueeze(0), all_scores_im_lang_by_im], dim=0);
-
-            # normalize by hint dimension (push away negative hints from image) and/or normalize by image dimension (push away negative images from hint)
-            if ("_by_lang" in self.pairing):
-                loss += -F.log_softmax(all_scores_im_lang_by_lang, dim=1)[:,0].mean();
-            elif ("_by_im" in self.pairing):
-                loss += -F.log_softmax(all_scores_im_lang_by_im, dim=0)[0,:].mean(); 
-            elif ("_by_both" in self.pairing):
-                loss += -0.5*F.log_softmax(all_scores_im_lang_by_lang, dim=1)[:,0].mean()\
-                        -0.5*F.log_softmax(all_scores_im_lang_by_im, dim=0)[0,:].mean();
-            # each is sum over N*n_ex terms
-
-            positive_scores_im_lang = positive_scores_im_lang.mean()
-            negative_scores_im_lang = negative_scores_im_lang_by_im.mean();
-            # assert(torch.allclose(negative_scores_im_lang_by_im.mean(), negative_scores_im_lang_by_lang.mean()));
-
-            best_score_im_lang_by_img = torch.argmax(all_scores_im_lang_by_im, dim=0);
-            best_score_im_lang_by_lang = torch.argmax(all_scores_im_lang_by_lang, dim=1);
-
-            if ("_by_lang" in self.pairing):
-                acc_im_lang = torch.as_tensor(best_score_im_lang_by_lang==0, dtype=torch.float).mean();
-            elif ("_by_im" in self.pairing):
-                acc_im_lang = torch.as_tensor(best_score_im_lang_by_img==0, dtype=torch.float).mean();
-            elif ("_by_both" in self.pairing):
-                acc_im_lang = (0.5*torch.as_tensor(best_score_im_lang_by_img==0, dtype=torch.float)\
-                        +0.5*torch.as_tensor(best_score_im_lang_by_lang==0, dtype=torch.float)).mean();
-
-        elif (self.pairing=="im+im"):
-            scores_im_im = self.sim.score_im_im(im); # --> (N*n_ex) x (N*n_ex)
-            mask = np.kron(np.eye(N), np.ones((n_ex, n_ex))) #--> block diagonal of ones
-            # remove the diagonal
-            pos_mask = torch.as_tensor(mask-np.eye(N*n_ex) > .5);
-            neg_mask = torch.as_tensor(mask < .5);
-            if torch.cuda.is_available():
-                pos_mask = pos_mask.cuda();
-                neg_mask = neg_mask.cuda();
-            
-            positive_scores_im_im = scores_im_im.masked_select(pos_mask); 
-            assert(positive_scores_im_im.shape[0]==N*n_ex*(n_ex-1));
-            negative_scores_im_im = scores_im_im.masked_select(neg_mask);
-            assert(negative_scores_im_im.shape[0]==(N-1)*N*n_ex**2);
-
-            negative_scores_im_im = negative_scores_im_im.reshape(N*n_ex, (N-1)*n_ex);
-            all_scores_im_im = torch.repeat_interleave(negative_scores_im_im, repeats=n_ex-1, dim=0);
-            all_scores_im_im = torch.cat([positive_scores_im_im.unsqueeze(1), all_scores_im_im], dim=1);
-
-            normed_scores_im_im = F.log_softmax(all_scores_im_im, dim=1)[:,0].mean();
-
-            positive_scores_im_im = positive_scores_im_im.mean();
-            negative_scores_im_im = negative_scores_im_im.mean();
-
-            loss += -normed_scores_im_im;
-
-            best_score_im_im = torch.argmax(all_scores_im_im, dim=1);
-
-            acc_im_im = torch.as_tensor(best_score_im_im==0, dtype=torch.float).mean();
-
-        elif (self.pairing=="im+lang_im+im"):
-            scores_im_lang = self.sim.score_im_s(im, s); #--> N x N x n_ex
-            mask = np.kron(np.eye(N), np.ones((n_ex, 1))) #--> block diagonal of ones
-            # remove the diagonal
-            pos_mask = torch.as_tensor(mask > .5);
-            neg_mask = torch.as_tensor(mask < .5);
-            if torch.cuda.is_available():
-                pos_mask = pos_mask.cuda();
-                neg_mask = neg_mask.cuda();
-
-            positive_scores_im_lang = scores_im_lang.masked_select(pos_mask); # --> N X n_ex, positive pairs 
-            negative_scores_im_lang_by_lang = scores_im_lang.masked_select(neg_mask); # --> (N x n_ex) * N-1, 
-            negative_scores_im_lang_by_lang = negative_scores_im_lang_by_lang.reshape(N*n_ex, N-1);
-
-            scores_im_im = self.sim.score_im_im(im); # --> (N*n_ex) x (N*n_ex)
-            mask = np.kron(np.eye(N), np.ones((n_ex, n_ex))) #--> block diagonal of ones
-            # remove the diagonal
-            pos_mask = torch.as_tensor(mask-np.eye(N*n_ex) > .5);
-            neg_mask = torch.as_tensor(mask < .5);
-            if torch.cuda.is_available():
-                pos_mask = pos_mask.cuda();
-                neg_mask = neg_mask.cuda();
-            
-            positive_scores_im_im = scores_im_im.masked_select(pos_mask); 
-            assert(positive_scores_im_im.shape[0]==N*n_ex*(n_ex-1)); # --> N x n_ex x n_ex-1
-            negative_scores_im_im = scores_im_im.masked_select(neg_mask);
-            assert(negative_scores_im_im.shape[0]==(N-1)*N*n_ex**2); # --> (N x n_ex) * ((N-1) x n_ex)
-            negative_scores_im_im = negative_scores_im_im.reshape(N*n_ex, (N-1)*n_ex);
-
-            negative_scores_total = torch.cat([negative_scores_im_im, negative_scores_im_lang_by_lang], dim=1);
-            negative_scores_total = torch.repeat_interleave(negative_scores_total, dim=0, repeats=n_ex);
-
-            positive_scores_total = torch.cat([positive_scores_im_lang.reshape(N, n_ex), positive_scores_im_im.reshape(N, n_ex*(n_ex-1))], dim=1);
-            positive_scores_total = positive_scores_total.reshape(N*n_ex*n_ex, 1);
-
-            all_scores_total = torch.cat([positive_scores_total, negative_scores_total], dim=1);
-
-            loss += -F.log_softmax(all_scores_total, dim=1)[:,0].mean();
-
-            positive_scores_total = positive_scores_total.mean()
-            negative_scores_total = negative_scores_total.mean()
-            
-            best_score_total = torch.argmax(all_scores_total, dim=1);
-            acc_total = torch.as_tensor(best_score_total==0, dtype=torch.float).mean();
-
-        if (self.loss_type=="margin"):
-            raise NotImplementedError;
-        
-        if (self.pairing=="im+lang_by_lang" or self.pairing=="im+lang_by_im" or self.pairing=="im+lang_by_both"):
-            return loss, \
-                positive_scores_im_lang, \
-                negative_scores_im_lang, \
-                acc_im_lang;
-        elif (self.pairing=="im+im"):
-            return loss, \
-                positive_scores_im_im, \
-                negative_scores_im_im, \
-                acc_im_im;
-        else:
-            return loss, \
-                positive_scores_total, \
-                negative_scores_total, \
-                acc_total;
->>>>>>> 880af6ad
+        return super(BilinearScorer, self).batchwise_score(x, wy)