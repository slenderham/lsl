--- conflicted
+++ resolved
@@ -422,11 +422,7 @@
         image_model.eval()
         N_FEATS = args.hidden_size
         # DATA_DIR = '/Users/wangchong/Downloads/hard_sw'
-<<<<<<< HEAD
         DATA_DIR = args.data_dir
-=======
-        DATA_DIR = '/data/cw9951/easy_sw'
->>>>>>> cb472341
 
         with torch.no_grad():
             for split in ("train", "val", "test", "val_same", "test_same"):
