--- conflicted
+++ resolved
@@ -770,9 +770,4 @@
         for inst in concept:
             objects.append(torch.tensor([labels_to_idx[shape[0]] for shape in inst]))
             positions.append(torch.tensor([shape[1] for shape in inst]));
-<<<<<<< HEAD
-    return objects, positions
-    
-=======
-    return objects, positions
->>>>>>> 48c1c82d
+    return objects, positions