--- conflicted
+++ resolved
@@ -411,7 +411,6 @@
         N, n_ex, hidden_size = im.shape;
         if not input_is_normed:
             im = F.normalize(im, p=2, dim=-1);
-<<<<<<< HEAD
         im_flat = im.reshape(N*n_ex, hidden_size);
         scores = torch.matmul(im_flat, im_flat.t());
         # positive pairs are diagonal blocks of n_ex
@@ -423,11 +422,6 @@
             0 0 0 | 1 1 1 | 0 0 0
             0 0 0 | 0 0 0 | 1 1 1 
         """
-=======
-        im = im.reshape(N*n_ex, hidden_size);
-        scores = None; 
-        assert(scores.shape[0]==scores.shape[2]==N and scores.shape[1]==scores.shape[3]==n_ex), "The size of scores should be of size Nx(n_ex)xNx(n_ex)";
->>>>>>> c3b71323
         return scores/self.temperature;
 
 class BilinearScorer(DotPScorer):
