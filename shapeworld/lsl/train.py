"""
Training script
"""

import os
import numpy as np
from tqdm import tqdm
from collections import defaultdict
from sklearn.metrics import accuracy_score

import torch
import torch.nn as nn
import torch.nn.functional as F
from torch import optim

from utils import (
    AverageMeter,
    save_defaultdict_to_fs,
)
from datasets import ShapeWorld, extract_features
from datasets import SOS_TOKEN, EOS_TOKEN, PAD_TOKEN
from models import ImageRep, TextRep, TextProposal, ExWrapper, Identity
from models import MultimodalRep
from models import DotPScorer, BilinearScorer, CosineScorer, MLP
from vision import Conv4NP, ResNet18, Conv4NP
from tre import AddComp, MulComp, CosDist, L1Dist, L2Dist, tre

TRE_COMP_FNS = {
    'add': AddComp,
    'mul': MulComp,
}

TRE_ERR_FNS = {
    'cos': CosDist,
    'l1': L1Dist,
    'l2': L2Dist,
}


def combine_feats(all_feats):
    """
    Combine feats like language, mask them, and get vocab
    """
    vocab = {}
    max_feat_len = max(len(f) for f in all_feats)
    feats_t = torch.zeros(len(all_feats), max_feat_len, dtype=torch.int64)
    feats_mask = torch.zeros(len(all_feats), max_feat_len, dtype=torch.uint8)
    for feat_i, feat in enumerate(all_feats):
        for j, f in enumerate(feat):
            if f not in vocab:
                vocab[f] = len(vocab)
            i_f = vocab[f]
            feats_t[feat_i, j] = i_f
            feats_mask[feat_i, j] = 1
    return feats_t, feats_mask, vocab


if __name__ == "__main__":
    import argparse
    parser = argparse.ArgumentParser()
    parser.add_argument('exp_dir', type=str, help='Output directory')
    hyp_prediction = parser.add_mutually_exclusive_group()
    hyp_prediction.add_argument('--predict_concept_hyp',
                                action='store_true',
                                help='Predict concept hypotheses during training')
    hyp_prediction.add_argument('--predict_image_hyp',
                                action='store_true',
                                help='Predict image hypotheses during training')
    hyp_prediction.add_argument('--infer_hyp',
                                action='store_true',
                                help='Use hypotheses for prediction')
    parser.add_argument('--backbone',
                        choices=['vgg16_fixed', 'conv4', 'resnet18', 'pretrained'],
                        default='vgg16_fixed',
                        help='Image model')
    parser.add_argument('--tune_backbone',
                        action="store_true",
                        help="Set to false to get random backbone as baseline to pretrained representation")
    parser.add_argument('--multimodal_concept',
                        action='store_true',
                        help='Concept is a combination of hypothesis + image rep')
    parser.add_argument('--comparison',
<<<<<<< HEAD
                        choices=['dotp', 'bilinear', 'cosine', 'mlp'],
                        default='cosine',
=======
                        choices=['dotp', 'bilinear', 'cosine'],
                        default='dotp',
>>>>>>> be82363d
                        help='How to compare support to query reps')
    parser.add_argument('--dropout',
                        default=0.0,
                        type=float,
                        help='Apply dropout to comparison layer')
    parser.add_argument('--debug_bilinear',
                        action='store_true',
                        help='If using bilinear term, use identity matrix')
    parser.add_argument('--poe',
                        action='store_true',
                        help='Product of experts: support lang -> query img '
                            'x support img -> query img')
    parser.add_argument('--predict_hyp_task',
                        default='generate',
                        choices=['generate', 'embed'],
                        help='hyp prediction task')
    parser.add_argument('--n_infer',
                        type=int,
                        default=10,
                        help='Number of hypotheses to infer')
    parser.add_argument('--oracle',
                        action='store_true',
                        help='Use oracle hypotheses for prediction (requires --infer_hyp)')
    parser.add_argument('--max_train',
                        type=int,
                        default=None,
                        help='Max number of training examples')
    parser.add_argument('--noise',
                        type=float,
                        default=0.0,
                        help='Amount of noise to add to each example')
    parser.add_argument('--class_noise_weight',
                        type=float,
                        default=0.0,
                        help='How much of that noise should be class diagnostic?')
    parser.add_argument('--noise_at_test',
                        action='store_true',
                        help='Add instance-level noise at test time')
    parser.add_argument('--noise_type',
                        default='gaussian',
                        choices=['gaussian', 'uniform'],
                        help='Type of noise')
    parser.add_argument('--fixed_noise_colors',
                        default=None,
                        type=int,
                        help='Fix noise based on class, with a max of this many')
    parser.add_argument('--fixed_noise_colors_max_rgb',
                        default=0.2,
                        type=float,
                        help='Maximum color value a single color channel '
                            'can have for noise background')
    parser.add_argument('--batch_size',
                        type=int,
                        default=100,
                        help='Train batch size')
    parser.add_argument('--epochs', type=int, default=50, help='Train epochs')
    parser.add_argument('--data_dir',
                        default=None,
                        help='Specify custom data directory (must have shapeworld folder)')
    parser.add_argument('--lr',
                        type=float,
                        default=0.001,
                        help='Learning rate')
    parser.add_argument('--tre_err',
                        default='cos',
                        choices=['cos', 'l1', 'l2'],
                        help='TRE Error Metric')
    parser.add_argument('--tre_comp',
                        default='add',
                        choices=['add', 'mul'],
                        help='TRE Composition Function')
    parser.add_argument('--optimizer',
                        choices=['adam', 'rmsprop', 'sgd'],
                        default='adam',
                        help='Optimizer to use')
    parser.add_argument('--seed', type=int, default=1, help='Random seed')
    parser.add_argument('--language_filter',
                        default=None,
                        type=str,
                        choices=['color', 'nocolor'],
                        help='Filter language')
    parser.add_argument('--shuffle_words',
                        action='store_true',
                        help='Shuffle words for each caption')
    parser.add_argument('--shuffle_captions',
                        action='store_true',
                        help='Shuffle captions for each class')
    parser.add_argument('--log_interval',
                        type=int,
                        default=10,
                        help='How often to log loss')
    parser.add_argument('--pred_lambda',
                        type=float,
                        default=1.0,
                        help='Weight on prediction loss')
    parser.add_argument('--hypo_lambda',
                        type=float,
                        default=10.0,
                        help='Weight on hypothesis hypothesis')
    parser.add_argument('--save_checkpoint',
                        action='store_true',
                        help='Save model')
    parser.add_argument('--cuda',
                        action='store_true',
                        help='Enables CUDA training')
    args = parser.parse_args()

    if args.oracle and not args.infer_hyp:
        parser.error("Must specify --infer_hyp to use --oracle")

    if args.multimodal_concept and not args.infer_hyp:
        parser.error("Must specify --infer_hyp to use --multimodal_concept")

    if args.poe and not args.infer_hyp:
        parser.error("Must specify --infer_hyp to use --poe")

    if args.dropout > 0.0 and args.comparison == 'dotp':
        raise NotImplementedError

    args.predict_hyp = args.predict_concept_hyp or args.predict_image_hyp
    args.use_hyp = args.predict_hyp or args.infer_hyp
    args.encode_hyp = args.infer_hyp or (args.predict_hyp and args.predict_hyp_task == 'embed')
    args.decode_hyp = args.infer_hyp or (args.predict_hyp and args.predict_hyp_task == 'generate')

    if args.oracle:
        args.n_infer = 1  # No need to repeatedly infer, hint is given

    if not os.path.isdir(args.exp_dir):
        os.makedirs(args.exp_dir)

    # reproducibility
    torch.manual_seed(args.seed)
    np.random.seed(args.seed)

    if (not torch.cuda.is_available()):
        print("No CUDA available so not using it");
        device = torch.device('cpu');
    else:
        device = torch.device('cuda' if args.cuda else 'cpu')

    # train dataset will return (image, label, hint_input, hint_target, hint_length)
    precomputed_features= {
        "vgg16_fixed": 256,
        "pretrained": 256,
    }.get(args.backbone, None);
    preprocess = args.backbone == 'resnet18'
    train_dataset = ShapeWorld(
        split='train',
        vocab=None,
        augment=True,
        precomputed_features=precomputed_features,
        max_size=args.max_train,
        preprocess=preprocess,
        noise=args.noise,
        class_noise_weight=args.class_noise_weight,
        fixed_noise_colors=args.fixed_noise_colors,
        fixed_noise_colors_max_rgb=args.fixed_noise_colors_max_rgb,
        noise_type=args.noise_type,
        data_dir=args.data_dir,
        language_filter=args.language_filter,
        shuffle_words=args.shuffle_words,
        shuffle_captions=args.shuffle_captions)
    train_vocab = train_dataset.vocab
    train_vocab_size = train_dataset.vocab_size
    train_max_length = train_dataset.max_length
    train_w2i, train_i2w = train_vocab['w2i'], train_vocab['i2w']
    pad_index = train_w2i[PAD_TOKEN]
    sos_index = train_w2i[SOS_TOKEN]
    eos_index = train_w2i[EOS_TOKEN]
    test_class_noise_weight = 0.0
    if args.noise_at_test:
        test_noise = args.noise
    else:
        test_noise = 0.0
    val_dataset = ShapeWorld(split='val',
                             precomputed_features=precomputed_features,
                             vocab=train_vocab,
                             preprocess=preprocess,
                             noise=test_noise,
                             class_noise_weight=0.0,
                             noise_type=args.noise_type,
                             data_dir=args.data_dir)
    test_dataset = ShapeWorld(split='test',
                              precomputed_features=precomputed_features,
                              vocab=train_vocab,
                              preprocess=preprocess,
                              noise=test_noise,
                              class_noise_weight=0.0,
                              noise_type=args.noise_type,
                              data_dir=args.data_dir)
    try:
        val_same_dataset = ShapeWorld(
            split='val_same',
            precomputed_features=precomputed_features,
            vocab=train_vocab,
            preprocess=preprocess,
            noise=test_noise,
            class_noise_weight=0.0,
            noise_type=args.noise_type,
            data_dir=args.data_dir)
        test_same_dataset = ShapeWorld(
            split='test_same',
            precomputed_features=precomputed_features,
            vocab=train_vocab,
            preprocess=preprocess,
            noise=test_noise,
            class_noise_weight=0.0,
            noise_type=args.noise_type,
            data_dir=args.data_dir)
        has_same = True
    except RuntimeError:
        has_same = False

    train_loader = torch.utils.data.DataLoader(train_dataset,
                                               batch_size=args.batch_size,
                                               shuffle=False)
    val_loader = torch.utils.data.DataLoader(val_dataset,
                                             batch_size=args.batch_size,
                                             shuffle=False)
    test_loader = torch.utils.data.DataLoader(test_dataset,
                                              batch_size=args.batch_size,
                                              shuffle=False)
    if has_same:
        val_same_loader = torch.utils.data.DataLoader(
            val_same_dataset, batch_size=args.batch_size, shuffle=False)
        test_same_loader = torch.utils.data.DataLoader(
            test_same_dataset, batch_size=args.batch_size, shuffle=False)

    data_loader_dict = {
        'train': train_loader,
        'val': val_loader,
        'test': test_loader,
        'val_same': val_same_loader if has_same else None,
        'test_same': test_same_loader if has_same else None,
    }

    final_feat_dim = precomputed_features

    if args.backbone == 'vgg16_fixed':
        backbone_model = None
    elif args.backbone == 'conv4':
        backbone_model = Conv4NP()
    elif args.backbone == 'resnet18':
        backbone_model = ResNet18()
    elif args.backbone == "pretrained":
        backbone_model = None;
    else:
        raise NotImplementedError(args.backbone)

    image_model = ExWrapper(ImageRep(backbone_model, final_feat_dim=final_feat_dim, hidden_size=256, tune_backbone=args.tune_backbone));
    image_model = image_model.to(device)
    params_to_optimize = list(image_model.parameters())

    if args.comparison == 'dotp':
        scorer_model = DotPScorer()
    elif args.comparison == 'bilinear':
        # FIXME: This won't work with --poe
        scorer_model = BilinearScorer(512,
                                      dropout=args.dropout,
                                      identity_debug=args.debug_bilinear)
    elif args.comparison == 'cosine':
        scorer_model = CosineScorer(temperature=1.0);
    elif args.comparison == 'mlp':
        scorer_model = MLP(input_size=256*2, hidden_size=512, output_size=1);
    else:
        raise NotImplementedError
    scorer_model = scorer_model.to(device)
    params_to_optimize.extend(scorer_model.parameters())

    if args.use_hyp:
        embedding_model = nn.Embedding(train_vocab_size, 512)

    if args.decode_hyp:
        proposal_model = TextProposal(embedding_model)
        proposal_model = proposal_model.to(device)
        params_to_optimize.extend(proposal_model.parameters())

    if args.encode_hyp:
        hint_model = TextRep(embedding_model)
        hint_model = hint_model.to(device)
        params_to_optimize.extend(hint_model.parameters())

    if args.multimodal_concept:
        multimodal_model = MultimodalRep()
        # multimodal_model = MultimodalLinearRep()
        # multimodal_model = MultimodalWeightedRep()
        # multimodal_model = MultimodalSingleWeightRep()
        # multimodal_model = MultimodalDeepRep()
        # multimodal_model = MultimodalSumExp()
        multimodal_model = multimodal_model.to(device)
        params_to_optimize.extend(multimodal_model.parameters())

    optfunc = {
        'adam': optim.Adam,
        'rmsprop': optim.RMSprop,
        'sgd': optim.SGD
    }[args.optimizer]
    optimizer = optfunc(params_to_optimize, lr=args.lr)

    def train(epoch, n_steps=100):
        image_model.train()
        scorer_model.train()
        if args.decode_hyp:
            proposal_model.train()
        if args.encode_hyp:
            hint_model.train()
        if args.multimodal_concept:
            multimodal_model.train()

        loss_total = 0
        pbar = tqdm(total=n_steps)
        for batch_idx in range(n_steps):
            examples, image, label, hint_seq, hint_length, *rest = \
                train_dataset.sample_train(args.batch_size)

            examples = examples.to(device)
            image = image.to(device)
            label = label.to(device)
            batch_size = len(image)
            n_ex = examples.shape[1]

            if args.use_hyp:
                # Load hint
                hint_seq = hint_seq.to(device)
                hint_length = hint_length.to(device)
                max_hint_length = hint_length.max().item()
                # Cap max length if it doesn't fill out the tensor
                if max_hint_length != hint_seq.shape[1]:
                    hint_seq = hint_seq[:, :max_hint_length]

            # Learn representations of images and examples
            image_rep = image_model(image)
            examples_rep = image_model(examples)
            examples_rep_mean = torch.mean(examples_rep, dim=1)

            # Prediction loss
            if args.infer_hyp:
                # Use hypothesis to compute prediction loss
                # (how well does true hint match image repr)?
                hint_rep = hint_model(hint_seq, hint_length)
                if args.multimodal_concept:
                    hint_rep = multimodal_model(hint_rep, examples_rep_mean)

                score = scorer_model.score(hint_rep, image_rep)

                if args.poe:
                    image_score = scorer_model.score(examples_rep_mean,
                                                     image_rep)
                    score = score + image_score
                pred_loss = F.binary_cross_entropy_with_logits(
                    score, label.float())
            else:
                # Use concept to compute prediction loss
                # (how well does example repr match image repr)?
                score = scorer_model.score(examples_rep_mean, image_rep)
                pred_loss = F.binary_cross_entropy_with_logits(
                    score, label.float())

            # Hypothesis loss
            if args.use_hyp:
                # How plausible is the true hint under example/image rep?
                if args.predict_image_hyp:
                    # Use raw images, flatten out tasks
                    hyp_batch_size = batch_size * n_ex
                    hyp_source_rep = examples_rep.view(hyp_batch_size, -1)
                    hint_seq = hint_seq.unsqueeze(1).repeat(1, n_ex, 1).view(
                        hyp_batch_size, -1)
                    hint_length = hint_length.unsqueeze(1).repeat(
                        1, n_ex).view(hyp_batch_size)
                else:
                    hyp_source_rep = examples_rep_mean
                    hyp_batch_size = batch_size

                if args.predict_hyp and args.predict_hyp_task == 'embed':
                    # Encode hints, minimize distance between hint and images/examples
                    hint_rep = hint_model(hint_seq, hint_length)
                    dists = torch.norm(hyp_source_rep - hint_rep, p=2, dim=1)
                    hypo_loss = torch.mean(dists)
                else:
                    # Decode images/examples to hints
                    hypo_out = proposal_model(hyp_source_rep, hint_seq,
                                              hint_length)
                    seq_len = hint_seq.size(1)
                    hypo_out = hypo_out[:, :-1].contiguous()
                    hint_seq = hint_seq[:, 1:].contiguous()

                    hypo_out_2d = hypo_out.view(hyp_batch_size * (seq_len - 1),
                                                train_vocab_size)
                    hint_seq_2d = hint_seq.long().view(hyp_batch_size * (seq_len - 1))
                    hypo_loss = F.cross_entropy(hypo_out_2d,
                                                hint_seq_2d,
                                                reduction='none')
                    hypo_loss = hypo_loss.view(hyp_batch_size, (seq_len - 1))
                    hypo_loss = torch.mean(torch.sum(hypo_loss, dim=1))

                loss = args.pred_lambda * pred_loss + args.hypo_lambda * hypo_loss
            else:
                loss = pred_loss

            loss_total += loss.item()

            optimizer.zero_grad()
            loss.backward()
            optimizer.step()

            if batch_idx % args.log_interval == 0:
                pbar.set_description('Epoch {} Loss: {:.6f}'.format(
                    epoch, loss.item()))
                pbar.refresh()

            pbar.update()
        pbar.close()
        print('====> {:>12}\tEpoch: {:>3}\tLoss: {:.4f}'.format(
            '(train)', epoch, loss_total))

        return loss_total

    def test(epoch, split='train'):
        image_model.eval()
        scorer_model.eval()
        if args.infer_hyp:
            # If predicting hyp only, ignore encode/decode models for eval
            proposal_model.eval()
            hint_model.eval()
            if args.multimodal_concept:
                multimodal_model.eval()

        accuracy_meter = AverageMeter(raw=True)
        data_loader = data_loader_dict[split]

        with torch.no_grad():
            for examples, image, label, hint_seq, hint_length, *rest in data_loader:
                examples = examples.to(device)
                image = image.to(device)
                label = label.to(device)
                label_np = label.cpu().numpy().astype(np.uint8)
                batch_size = len(image)

                image_rep = image_model(image)

                if not args.oracle or args.multimodal_concept or args.poe:
                    # Compute example representation
                    examples_rep = image_model(examples)
                    examples_rep_mean = torch.mean(examples_rep, dim=1)

                if args.poe:
                    # Compute support image -> query image scores
                    image_score = scorer_model.score(examples_rep_mean,
                                                     image_rep)

                if args.infer_hyp:
                    # Hypothesize text from examples
                    # Pick the best caption based on how well it describes concepts
                    best_predictions = np.zeros(batch_size, dtype=np.uint8)
                    best_hint_scores = np.full(batch_size,
                                               -np.inf,
                                               dtype=np.float32)

                    for j in range(args.n_infer):
                        # Decode greedily for first hyp; otherwise sample
                        # If --oracle, hint_seq/hint_length is given
                        if not args.oracle:
                            hint_seq, hint_length = proposal_model.sample(
                                examples_rep_mean,
                                sos_index,
                                eos_index,
                                pad_index,
                                greedy=j == 0)
                        hint_seq = hint_seq.to(device)
                        hint_length = hint_length.to(device)
                        hint_rep = hint_model(hint_seq, hint_length)

                        # Compute how well this hint describes the 4 concepts.
                        if not args.oracle:
                            hint_scores = scorer_model.batchwise_score(
                                hint_rep, examples_rep)
                            hint_scores = hint_scores.cpu().numpy()

                        # Compute prediction for this hint
                        if args.multimodal_concept:
                            hint_rep = multimodal_model(
                                hint_rep, examples_rep_mean)
                        score = scorer_model.score(hint_rep, image_rep)

                        if args.poe:
                            # Average with image score
                            score = score + image_score
                        label_hat = score > 0
                        label_hat = label_hat.cpu().numpy()

                        # Update scores and predictions for best running hints
                        if not args.oracle:
                            updates = hint_scores > best_hint_scores
                            best_hint_scores = np.where(
                                updates, hint_scores, best_hint_scores)
                            best_predictions = np.where(
                                updates, label_hat, best_predictions)
                        else:
                            best_predictions = label_hat

                    accuracy = accuracy_score(label_np, best_predictions)
                else:
                    # Compare image directly to example rep
                    score = scorer_model.score(examples_rep_mean, image_rep)

                    label_hat = score > 0
                    label_hat = label_hat.cpu().numpy()

                    accuracy = accuracy_score(label_np, label_hat)
                accuracy_meter.update(accuracy,
                                      batch_size,
                                      raw_scores=(label_hat == label_np))

        print('====> {:>12}\tEpoch: {:>3}\tAccuracy: {:.4f}'.format(
            '({})'.format(split), epoch, accuracy_meter.avg))

        return accuracy_meter.avg, accuracy_meter.raw_scores

    tre_comp_fn = TRE_COMP_FNS[args.tre_comp]()
    tre_err_fn = TRE_ERR_FNS[args.tre_err]()

    def eval_tre(epoch, split='train'):
        image_model.eval()
        scorer_model.eval()
        if args.infer_hyp:
            # If predicting hyp only, ignore encode/decode models for eval
            proposal_model.eval()
            hint_model.eval()
            if args.multimodal_concept:
                multimodal_model.eval()

        data_loader = data_loader_dict[split]

        all_reps = []
        all_feats = []
        with torch.no_grad():
            for examples, image, label, hint_seq, hint_length, *rest in data_loader:
                examples = examples.to(device)
                image = image.to(device)
                label = label.to(device)
                batch_size = len(image)
                n_examples = examples.shape[1]

                # Extract hint features
                hint_text = data_loader.dataset.to_text(hint_seq)
                hint_feats = [tuple(e) for e in extract_features(hint_text)]
                # TODO: Enable eval by concept vs img
                # Extend x4
                hint_feats = [h for h in hint_feats for _ in range(4)]
                all_feats.extend(hint_feats)

                # Learn image reps
                examples_2d = examples.view(batch_size * n_examples,
                                            *examples.shape[2:])
                examples_2d_rep = image_model(examples_2d)
                all_reps.append(examples_2d_rep)
        # Combine representations
        all_reps = torch.cat(all_reps, 0)
        all_feats, all_feats_mask, vocab = combine_feats(all_feats)
        all_feats = all_feats.to(all_reps.device)
        all_feats_mask = all_feats_mask.to(all_reps.device)
        tres = tre(all_reps,
                   all_feats,
                   all_feats_mask,
                   vocab,
                   tre_comp_fn,
                   tre_err_fn,
                   quiet=True)
        tres_mean = np.mean(tres)
        tres_std = np.std(tres)
        print('====> {:>12}\tEpoch: {:>3}\tTRE: {:.4f} ± {:.4f}'.format(
            '({})'.format(split), epoch, tres_mean,
            1.96 * tres_std / np.sqrt(len(tres))))
        return np.mean(tres), np.std(tres)

    best_epoch = 0
    best_epoch_acc = 0
    best_val_acc = 0
    best_val_same_acc = 0
    best_val_tre = 0
    best_val_tre_std = 0
    best_test_acc = 0
    best_test_same_acc = 0
    best_test_acc_ci = 0
    lowest_val_tre = 1e10
    lowest_val_tre_std = 0
    metrics = defaultdict(lambda: [])

    save_defaultdict_to_fs(vars(args), os.path.join(args.exp_dir, 'args.json'))
    for epoch in range(1, args.epochs + 1):
        if (args.backbone!="Identity"):
            train_loss = train(epoch);
        train_acc, _ = test(epoch, 'train')
        val_acc, _ = test(epoch, 'val')
        # Evaluate tre on validation set
        #  val_tre, val_tre_std = eval_tre(epoch, 'val')
        val_tre, val_tre_std = 0.0, 0.0

        test_acc, test_raw_scores = test(epoch, 'test')
        if has_same:
            val_same_acc, _ = test(epoch, 'val_same')
            test_same_acc, test_same_raw_scores = test(epoch, 'test_same')
            all_test_raw_scores = test_raw_scores + test_same_raw_scores
        else:
            val_same_acc = val_acc
            test_same_acc = test_acc
            all_test_raw_scores = test_raw_scores

        # Compute confidence intervals
        n_test = len(all_test_raw_scores)
        test_acc_ci = 1.96 * np.std(all_test_raw_scores) / np.sqrt(n_test)

        epoch_acc = (val_acc + val_same_acc) / 2
        is_best_epoch = epoch_acc > best_val_acc
        if is_best_epoch:
            best_epoch = epoch
            best_epoch_acc = epoch_acc
            best_val_acc = val_acc
            best_val_same_acc = val_same_acc
            best_val_tre = val_tre
            best_val_tre_std = val_tre_std
            best_test_acc = test_acc
            best_test_same_acc = test_same_acc
            best_test_acc_ci = test_acc_ci

        if val_tre < lowest_val_tre:
            lowest_val_tre = val_tre
            lowest_val_tre_std = val_tre_std

        if args.save_checkpoint:
            raise NotImplementedError

        metrics['train_acc'].append(train_acc)
        metrics['val_acc'].append(val_acc)
        metrics['val_same_acc'].append(val_same_acc)
        metrics['val_tre'].append(val_tre)
        metrics['val_tre_std'].append(val_tre_std)
        metrics['test_acc'].append(test_acc)
        metrics['test_same_acc'].append(test_same_acc)
        metrics['test_acc_ci'].append(test_acc_ci)

        metrics = dict(metrics)
        # Assign best accs
        metrics['best_epoch'] = best_epoch
        metrics['best_val_acc'] = best_val_acc
        metrics['best_val_same_acc'] = best_val_same_acc
        metrics['best_val_tre'] = best_val_tre
        metrics['best_val_tre_std'] = best_val_tre_std
        metrics['best_test_acc'] = best_test_acc
        metrics['best_test_same_acc'] = best_test_same_acc
        metrics['best_test_acc_ci'] = best_test_acc_ci
        metrics['lowest_val_tre'] = lowest_val_tre
        metrics['lowest_val_tre_std'] = lowest_val_tre_std
        metrics['has_same'] = has_same
        save_defaultdict_to_fs(metrics,
                               os.path.join(args.exp_dir, 'metrics.json'))

    print('====> DONE')
    print('====> BEST EPOCH: {}'.format(best_epoch))
    print('====> {:>17}\tEpoch: {}\tAccuracy: {:.4f}'.format(
        '(best_val)', best_epoch, best_val_acc))
    print('====> {:>17}\tEpoch: {}\tAccuracy: {:.4f}'.format(
        '(best_val_same)', best_epoch, best_val_same_acc))
    print('====> {:>17}\tEpoch: {}\tAccuracy: {:.4f}'.format(
        '(best_test)', best_epoch, best_test_acc))
    print('====> {:>17}\tEpoch: {}\tAccuracy: {:.4f}'.format(
        '(best_test_same)', best_epoch, best_test_same_acc))
    print('====>')
    print('====> {:>17}\tEpoch: {}\tAccuracy: {:.4f}'.format(
        '(best_val_avg)', best_epoch, (best_val_acc + best_val_same_acc) / 2))
    print('====> {:>17}\tEpoch: {}\tAccuracy: {:.4f}'.format(
        '(best_test_avg)', best_epoch,
        (best_test_acc + best_test_same_acc) / 2))<|MERGE_RESOLUTION|>--- conflicted
+++ resolved
@@ -80,13 +80,8 @@
                         action='store_true',
                         help='Concept is a combination of hypothesis + image rep')
     parser.add_argument('--comparison',
-<<<<<<< HEAD
                         choices=['dotp', 'bilinear', 'cosine', 'mlp'],
-                        default='cosine',
-=======
-                        choices=['dotp', 'bilinear', 'cosine'],
                         default='dotp',
->>>>>>> be82363d
                         help='How to compare support to query reps')
     parser.add_argument('--dropout',
                         default=0.0,
