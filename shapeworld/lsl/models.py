"""
Models
"""

import numpy as np
import math
import torch
import torch.nn as nn
from torch.nn import functional as F
import torch.nn.utils.rnn as rnn_utils
from matplotlib import pyplot as plt
from matplotlib import colors
from scipy.optimize import linear_sum_assignment
from sklearn.metrics import f1_score

def _cartesian_product(x, y):
    return torch.stack([torch.cat([x[i], y[j]], dim=0) for i in range(len(x)) for j in range(len(y))]);

class ExWrapper(nn.Module):
    """
    Wrap around a model and allow training on examples
    i.e. tensor inputs of shape
    (batch_size, n_ex, *img_dims)
    """

    def __init__(self, model):
        super(ExWrapper, self).__init__()
        self.model = model

    def forward(self, x, **kwargs):
        batch_size = x.shape[0]
        if len(x.shape) == 5:
            n_ex = x.shape[1]
            img_dim = x.shape[2:]
            # Flatten out examples first
            x_flat = x.reshape(batch_size * n_ex, *img_dim)
        else:
            x_flat = x

        x_enc = self.model(x_flat, **kwargs)

        if len(x.shape) == 5:
            x_enc = x_enc.reshape(batch_size, n_ex, *x_enc.shape[1:]);

        return x_enc

class Identity(nn.Module):
    def forward(self, x):
        return x

class ImageRep(nn.Module):
    r"""Two fully-connected layers to form a final image
    representation.

        VGG-16 -> FC -> ReLU -> FC

    Paper uses 512 hidden dimension.
    """

    def __init__(self, backbone=None, final_feat_dim = 4608, hidden_size=512, tune_backbone=True, normalize_feats=False):
        super(ImageRep, self).__init__()
        self.tune_backbone = tune_backbone;
        self.normalize_feats = normalize_feats;
        assert((not self.normalize_feats) or (self.normalize_feats and backbone is None)), "only normalize features if backbone is None";
        if backbone is None:
            self.backbone = Identity()
            self.backbone.final_feat_dim = final_feat_dim
        else:
            self.backbone = backbone
        if (hidden_size==None):
            self.model = nn.Identity();
        else:
            self.model = nn.Sequential(
                nn.Linear(self.backbone.final_feat_dim, hidden_size), nn.ReLU(),
                nn.Linear(hidden_size, hidden_size))

    def forward(self, x):
        x_enc = self.backbone(x)
        if (self.normalize_feats):
            x_enc = F.normalize(x_enc, dim=-1);
        if (not self.tune_backbone):
            x_enc = x_enc.detach();
        return self.model(x_enc);

class MLP(nn.Module):
    r"""
    MLP projection head
    """
    def __init__(self, input_size, hidden_size, output_size, num_layers=1):
        super(MLP, self).__init__();
        assert(num_layers>=0), "At least 0 hidden_layers (a simple linear transform)";
        layers = [];
        if (num_layers==0):
            layers.append(nn.Linear(input_size, output_size));
        else:
            layers.append(nn.Linear(input_size, hidden_size));
            layers.append(nn.ReLU());
            for _ in range(num_layers-1):
                layers.append(nn.Linear(hidden_size, hidden_size));
                layers.append(nn.ReLU());
            layers.append(nn.Linear(hidden_size, output_size));

        self.model = nn.Sequential(*layers);

    def forward(self, x):
        return self.model(x);

class TextRep(nn.Module):
    r"""Deterministic Bowman et. al. model to form
    text representation.

    Again, this uses 512 hidden dimensions.
    """

    def __init__(self, embedding_module, hidden_size):
        super(TextRep, self).__init__()
        self.embedding = embedding_module
        self.embedding_dim = embedding_module.embedding_dim
        self.gru = nn.GRU(self.embedding_dim, hidden_size);

    def forward(self, seq, length):
        batch_size = seq.size(0)

        if batch_size > 1:
            sorted_lengths, sorted_idx = torch.sort(length, descending=True)
            seq = seq[sorted_idx]

        # reorder from (B,L,D) to (L,B,D)
        seq = seq.transpose(0, 1)

        # embed your sequences
        embed_seq = self.embedding(seq);

        packed_input = rnn_utils.pack_padded_sequence(embed_seq,
                                                      sorted_lengths)

        packed = rnn_utils.pack_padded_sequence(
            embed_seq,
            sorted_lengths.data.tolist()
            if batch_size > 1 else length.data.tolist())

        hidden, _ = self.gru(packed); 
        hidden, _ = rnn_utils.pad_packed_sequence(hidden)

        if batch_size > 1:
            _, reversed_idx = torch.sort(sorted_idx)
            hidden = hidden[:,reversed_idx,:]

        hidden = hidden.transpose(0, 1)

        return hidden

class TextRepTransformer(nn.Module):
    def __init__(self, embedding_module, hidden_size):
        super(TextRepTransformer, self).__init__()
        encoder_layer = nn.TransformerEncoderLayer(d_model=hidden_size, nhead=4, dim_feedforward=4*hidden_size, dropout=0.0);
        self.model = nn.TransformerEncoder(encoder_layer, num_layers=4);
        self.embedding = embedding_module
        self.embedding_dim = embedding_module.embedding_dim
        self.pe = TextPositionalEncoding(hidden_size, dropout=0.0, max_len=32);

    def forward(self, seq, padding_mask):
        batch_size = seq.size(0)

        # reorder from (B,L,D) to (L,B,D)
        seq = seq.transpose(0, 1)

        # embed your sequences
        embed_seq = self.embedding(seq)
        embed_seq = self.pe(embed_seq)
        hidden = self.model(embed_seq, src_key_padding_mask=padding_mask);

        # reorder back to (B,L,D)
        hidden = hidden.transpose(0, 1)

        return hidden

class TextPositionalEncoding(nn.Module):
    def __init__(self, d_model, dropout=0.0, max_len=5000):
        super(TextPositionalEncoding, self).__init__()
        self.dropout = nn.Dropout(p=dropout)

        pe = torch.zeros(max_len, d_model)
        position = torch.arange(0, max_len, dtype=torch.float).unsqueeze(1)
        div_term = torch.exp(torch.arange(0, d_model, 2).float() * (-math.log(10000.0) / d_model))
        pe[:, 0::2] = torch.sin(position * div_term)
        pe[:, 1::2] = torch.cos(position * div_term)
        pe = pe.unsqueeze(0).transpose(0, 1)
        self.register_buffer('pe', pe)

    def forward(self, x):
        x = x + self.pe[:x.size(0), :]
        return self.dropout(x)

class TextProposal(nn.Module):
    r"""Reverse proposal model, estimating:

        argmax_lambda log q(w_i|x_1, y_1, ..., x_n, y_n; lambda)

    approximation to the distribution of descriptions.

    Because they use only positive labels, it actually simplifies to

        argmax_lambda log q(w_i|x_1, ..., x_4; lambda)

    https://github.com/yunjey/pytorch-tutorial/blob/master/tutorials/03-advanced/image_captioning/model.py
    """

    def __init__(self, embedding_module, hidden_size):
        super(TextProposal, self).__init__()
        self.embedding = embedding_module
        self.embedding_dim = embedding_module.embedding_dim
        self.vocab_size = embedding_module.num_embeddings
        self.gru = nn.GRU(self.embedding_dim, hidden_size)
        self.outputs2vocab = nn.Linear(hidden_size, self.vocab_size)
        self.hidden_size = hidden_size

    def forward(self, feats, seq, length):
        # feats is from example images
        batch_size = seq.size(0)

        if batch_size > 1:
            # BUGFIX? dont we need to sort feats too?
            sorted_lengths, sorted_idx = torch.sort(length, descending=True)
            seq = seq[sorted_idx]
            feats = feats[sorted_idx]

        feats = feats.unsqueeze(0)
        # reorder from (B,L,D) to (L,B,D)
        seq = seq.transpose(0, 1)

        # embed your sequences
        embed_seq = self.embedding(seq)
        packed_input = rnn_utils.pack_padded_sequence(embed_seq,
                                                      sorted_lengths)
        # shape = (seq_len, batch, hidden_dim)
        packed_output, _ = self.gru(packed_input, feats)
        output = rnn_utils.pad_packed_sequence(packed_output)
        output = output[0].contiguous()

        # reorder from (L,B,D) to (B,L,D)
        output = output.transpose(0, 1)

        if batch_size > 1:
            _, reversed_idx = torch.sort(sorted_idx)
            output = output[reversed_idx]

        max_length = output.size(1)
        output_2d = output.view(batch_size * max_length, self.hidden_size)
        outputs_2d = self.outputs2vocab(output_2d)
        outputs = outputs_2d.view(batch_size, max_length, self.vocab_size)

        return outputs

    def sample(self, feats, sos_index, eos_index, pad_index, greedy=False):
        """Generate from image features using greedy search."""
        with torch.no_grad():
            batch_size = feats.size(0)

            # initialize hidden states using image features
            states = feats.unsqueeze(0)

            # first input is SOS token
            inputs = np.array([sos_index for _ in range(batch_size)])
            inputs = torch.from_numpy(inputs)
            inputs = inputs.unsqueeze(1)
            inputs = inputs.to(feats.device)

            # save SOS as first generated token
            inputs_npy = inputs.squeeze(1).cpu().numpy()
            sampled_ids = [[w] for w in inputs_npy]

            # (B,L,D) to (L,B,D)
            inputs = inputs.transpose(0, 1)

            # compute embeddings
            inputs = self.embedding(inputs)

            for i in range(20):  # like in jacobs repo
                outputs, states = self.gru(inputs,
                                           states)  # outputs: (L=1,B,H)
                outputs = outputs.squeeze(0)  # outputs: (B,H)
                outputs = self.outputs2vocab(outputs)  # outputs: (B,V)

                if greedy:
                    predicted = outputs.max(1)[1]
                    predicted = predicted.unsqueeze(1)
                else:
                    outputs = F.softmax(outputs, dim=1)
                    predicted = torch.multinomial(outputs, 1)

                predicted_npy = predicted.squeeze(1).cpu().numpy()
                predicted_lst = predicted_npy.tolist()

                for w, so_far in zip(predicted_lst, sampled_ids):
                    if so_far[-1] != eos_index:
                        so_far.append(w)

                inputs = predicted.transpose(0, 1)  # inputs: (L=1,B)
                inputs = self.embedding(inputs)  # inputs: (L=1,B,E)

            sampled_lengths = [len(text) for text in sampled_ids]
            sampled_lengths = np.array(sampled_lengths)

            max_length = max(sampled_lengths)
            padded_ids = np.ones((batch_size, max_length)) * pad_index

            for i in range(batch_size):
                padded_ids[i, :sampled_lengths[i]] = sampled_ids[i]

            sampled_lengths = torch.from_numpy(sampled_lengths).long()
            sampled_ids = torch.from_numpy(padded_ids).long()

        return sampled_ids, sampled_lengths

class Attention(nn.Module):
    """
    Attention Network.
    """
    def __init__(self, encoder_dim, decoder_dim, attention_dim):
        """
        :param encoder_dim: feature size of encoded images
        :param decoder_dim: size of decoder's RNN
        :param attention_dim: size of the attention network
        """
        super(Attention, self).__init__()
        self.encoder_att = nn.Linear(encoder_dim, attention_dim)  # linear layer to transform encoded image
        self.decoder_att = nn.Linear(decoder_dim, attention_dim)  # linear layer to transform decoder's output
        self.full_att = nn.Linear(attention_dim, 1)  # linear layer to calculate values to be softmax-ed
        self.relu = nn.ReLU()
        self.softmax = nn.Softmax(dim=1)  # softmax layer to calculate weights

    def forward(self, encoder_out, decoder_hidden):
        """
        Forward propagation.
        :param encoder_out: encoded slots, a tensor of dimension (batch_size, num_slots, encoder_dim)
        :param decoder_hidden: previous decoder output, a tensor of dimension (batch_size, decoder_dim)
        :return: attention weighted encoding, weights
        """
        att1 = self.encoder_att(encoder_out)  # (batch_size, num_slots, attention_dim)
        att2 = self.decoder_att(decoder_hidden)  # (batch_size, attention_dim)
        att = self.full_att(self.relu(att1 + att2.unsqueeze(1))).squeeze(2)  # (batch_size, num_slots)
        alpha = self.softmax(att)  # (batch_size, num_pixels)
        attention_weighted_encoding = (encoder_out * alpha.unsqueeze(2)).sum(dim=1)  # (batch_size, encoder_dim)

        return attention_weighted_encoding, alpha

class TextProposalWithAttn(nn.Module):
    r"""Reverse proposal model, estimating:

        argmax_lambda log q(w_i|x_1, y_1, ..., x_n, y_n; lambda)

    approximation to the distribution of descriptions.

    Because they use only positive labels, it actually simplifies to

        argmax_lambda log q(w_i|x_1, ..., x_4; lambda)

    https://github.com/yunjey/pytorch-tutorial/blob/master/tutorials/03-advanced/image_captioning/model.py
    """

    def __init__(self, embedding_module, encoder_dim, hidden_size):
        super(TextProposalWithAttn, self).__init__()
        self.embedding = embedding_module
        self.embedding_dim = embedding_module.embedding_dim
        self.encoder_dim = encoder_dim
        self.vocab_size = embedding_module.num_embeddings
        self.gru = nn.GRUCell(self.embedding_dim+self.encoder_dim, hidden_size)
        self.outputs2vocab = nn.Linear(hidden_size, self.vocab_size)
        self.hidden_size = hidden_size
        self.init_h = nn.Linear(encoder_dim, hidden_size)
        self.f_beta = nn.Linear(hidden_size, encoder_dim)  # linear layer to create a sigmoid-activated gate
        self.sigmoid = nn.Sigmoid()
        self.attention = Attention(encoder_dim, hidden_size, hidden_size)

    def forward(self, feats, seq, length):
        # feats is from slots
        batch_size = seq.size(0)

        if batch_size > 1:
            # BUGFIX? dont we need to sort feats too?
            sorted_lengths, sorted_idx = torch.sort(length, descending=True)
            seq = seq[sorted_idx]
            feats = feats[sorted_idx]

        # reorder from (B,L,D) to (L,B,D)
        seq = seq.transpose(0, 1)

        # embed your sequences
        embed_seq = self.embedding(seq)

        # shape = (seq_len, batch, hidden_dim)

        output = torch.zeros(sorted_lengths[0], batch_size, self.vocab_size).to(seq.device)
        # alphas = torch.zeros(batch_size, sorted_lengths[0], num_pixels).to(seq.device)

        h = self.init_hidden_state(feats);

        for t in range(sorted_lengths[0]):
            batch_size_t = sum([l > t for l in sorted_lengths]);
            attention_weighted_encoding, _ = self.attention(feats[:batch_size_t],
                                                                h[:batch_size_t])
            gate = self.sigmoid(self.f_beta(h[:batch_size_t]))  # gating scalar, (batch_size_t, encoder_dim)
            attention_weighted_encoding = gate * attention_weighted_encoding
            h = self.gru(
                            torch.cat([embed_seq[t, :batch_size_t, :], attention_weighted_encoding], dim=1),
                            h[:batch_size_t]
                           )  # (batch_size_t, decoder_dim)
            preds = self.outputs2vocab(h)  # (batch_size_t, vocab_size)
            output[t, :batch_size_t, :] = preds
            # alphas[t, :batch_size_t, :] = alpha

        # reorder from (L,B,D) to (B,L,D)
        output = output.transpose(0, 1)

        if batch_size > 1:
            _, reversed_idx = torch.sort(sorted_idx)
            output = output[reversed_idx]

        max_length = output.size(1)

        return output

    def sample(self, feats, sos_index, eos_index, pad_index, greedy=False):
        """Generate from image features using greedy search."""
        with torch.no_grad():
            batch_size = feats.size(0)

            # initialize hidden states using image features
            states = feats.unsqueeze(0)

            # first input is SOS token
            inputs = np.array([sos_index for _ in range(batch_size)])
            inputs = torch.from_numpy(inputs)
            inputs = inputs.unsqueeze(1)
            inputs = inputs.to(feats.device)

            # save SOS as first generated token
            inputs_npy = inputs.squeeze(1).cpu().numpy()
            sampled_ids = [[w] for w in inputs_npy]

            # (B,L,D) to (L,B,D)
            inputs = inputs.transpose(0, 1)

            # compute embeddings
            inputs = self.embedding(inputs)

            for i in range(20):  # like in jacobs repo
                outputs, states = self.gru(inputs,
                                           states)  # outputs: (L=1,B,H)
                outputs = outputs.squeeze(0)  # outputs: (B,H)
                outputs = self.outputs2vocab(outputs)  # outputs: (B,V)

                if greedy:
                    predicted = outputs.max(1)[1]
                    predicted = predicted.unsqueeze(1)
                else:
                    outputs = F.softmax(outputs, dim=1)
                    predicted = torch.multinomial(outputs, 1)

                predicted_npy = predicted.squeeze(1).cpu().numpy()
                predicted_lst = predicted_npy.tolist()

                for w, so_far in zip(predicted_lst, sampled_ids):
                    if so_far[-1] != eos_index:
                        so_far.append(w)

                inputs = predicted.transpose(0, 1)  # inputs: (L=1,B)
                inputs = self.embedding(inputs)  # inputs: (L=1,B,E)

            sampled_lengths = [len(text) for text in sampled_ids]
            sampled_lengths = np.array(sampled_lengths)

            max_length = max(sampled_lengths)
            padded_ids = np.ones((batch_size, max_length)) * pad_index

            for i in range(batch_size):
                padded_ids[i, :sampled_lengths[i]] = sampled_ids[i]

            sampled_lengths = torch.from_numpy(sampled_lengths).long()
            sampled_ids = torch.from_numpy(padded_ids).long()

        return sampled_ids, sampled_lengths

    def init_hidden_state(self, encoder_out):
        """
        Creates the initial hidden and cell states for the decoder's LSTM based on the encoded images.
        :param encoder_out: encoded images, a tensor of dimension (batch_size, num_pixels, encoder_dim)
        :return: hidden state, cell state
        """
        mean_encoder_out = encoder_out.mean(dim=1)
        h = self.init_h(mean_encoder_out)  # (batch_size, decoder_dim)
        return h

class SlotAttention(nn.Module):
    def __init__(self, num_slots, dim, iters = 3, eps = 1e-8, hidden_dim = 128):
        super().__init__()
        self.num_slots = num_slots
        self.iters = iters
        self.eps = eps
        self.scale = dim ** -0.5

        self.slots_mu = nn.Parameter(torch.randn(1, 1, dim))
        self.slots_sigma = nn.Parameter(torch.randn(1, 1, dim))

        self.to_q = nn.Linear(dim, dim, bias = False)
        self.to_k = nn.Linear(dim, dim, bias = False)
        self.to_v = nn.Linear(dim, dim, bias = False)

        self.gru = nn.GRUCell(dim, dim)

        hidden_dim = max(dim, hidden_dim)

        self.mlp = nn.Sequential(
            nn.Linear(dim, hidden_dim),
            nn.ReLU(inplace = True),
            nn.Linear(hidden_dim, dim)
        )

        self.norm_input  = nn.LayerNorm(dim)
        self.norm_slots  = nn.LayerNorm(dim)
        self.norm_pre_ff = nn.LayerNorm(dim)

    def forward(self, inputs, num_slots = None, num_iters = None):
        b, n, d = inputs.shape
        n_s = num_slots if num_slots is not None else self.num_slots
        n_it = num_iters if num_iters is not None else self.iters
        
        mu = self.slots_mu.expand(b, n_s, -1)
        sigma = self.slots_sigma.expand(b, n_s, -1)
        slots = torch.normal(mu, sigma)

        inputs = self.norm_input(inputs)        
        k, v = self.to_k(inputs), self.to_v(inputs)

        attns = [];

        for _ in range(n_it):
            slots_prev = slots

            slots = self.norm_slots(slots)
            q = self.to_q(slots)

            dots = torch.einsum('bid,bjd->bij', q, k) * self.scale
            attn = dots.softmax(dim=1) + self.eps
            attns.append(attn);
            attn = attn / attn.sum(dim=-1, keepdim=True)

            updates = torch.einsum('bjd,bij->bid', v, attn)

            slots = self.gru(
                updates.reshape(b*n_s, d),
                slots_prev.reshape(b*n_s, d)
            )

            slots = slots.reshape(b, n_s, d)
            slots = slots + self.mlp(self.norm_pre_ff(slots))

        return slots, attns;

class SANet(nn.Module):
    def __init__(self, im_size, num_slots=6, dim=64, iters = 3, eps = 1e-8):
        super(SANet, self).__init__()
        self.encoder = nn.Sequential(
            nn.Conv2d(3, dim, 3),
            nn.ReLU(inplace=True),
            nn.BatchNorm2d(dim),
            nn.Conv2d(dim, dim, 3),
            nn.ReLU(inplace=True), 
            nn.BatchNorm2d(dim),
            nn.Conv2d(dim, dim, 3),
            nn.ReLU(inplace=True), 
            nn.BatchNorm2d(dim),
            nn.Conv2d(dim, dim, 3),
            nn.ReLU(inplace=True),
            nn.BatchNorm2d(dim),
            ImagePositionalEmbedding(im_size-2*4, im_size-2*4, dim)
        );

        self.post_mlp = nn.Sequential(
            nn.LayerNorm(dim),
            nn.Linear(dim, dim),
            nn.ReLU(),
            nn.Linear(dim, dim)
        )

        self.final_feat_dim=dim;
        self.iters = iters;
        self.num_slots = num_slots;

        self.slot_attn = SlotAttention(num_slots, dim, iters, eps, 2*dim)

    def forward(self, img, visualize_attns=False, num_iters=None, num_slots=None):
        x = self.encoder(img);
        n, c, h, w = x.shape;
        x = x.permute(0, 2, 3, 1).reshape(n, h*w, c);
        x = self.post_mlp(x);
        x, attns = self.slot_attn(x, num_iters=num_iters, num_slots=num_slots); # --> N * num slots * feature size
        if visualize_attns:
            self._visualize_attns(img, attns, (num_iters if num_iters is not None else self.iters), (num_slots if num_slots is not None else self.num_slots));
        return x;

    def _visualize_attns(self, img, attns, num_iters, num_slots):
        cmap = plt.get_cmap(name='Set3');
        bounds = list(range(12))  # values for each color
        norm = colors.BoundaryNorm(bounds, cmap.N)

        N, C, H, W = img.shape;
        N, dim_q, dim_k = attns[0].shape; # dim_q=the number of slots, dim_k=size of feature map
        H_k = W_k = math.isqrt(dim_k);
        rand_idx = torch.randint(0, N, size=(1,)).item();
        plt.imshow(img[rand_idx].permute(1, 2, 0).detach().cpu());
        fig, axes = plt.subplots(num_iters, num_slots);
        for i in range(num_iters):
            for j in range(num_slots):
                axes[i][j].imshow(torch.full(img[rand_idx].shape[:2], 255, dtype=torch.int), extent=(0, H, 0, W))
                axes[i][j].imshow(torch.cat([img[rand_idx].permute(1, 2, 0).detach().cpu(),\
                    F.interpolate(attns[i][rand_idx][j].reshape(1, 1, H_k, W_k), size=(H, W), mode='bilinear').reshape(H, W, 1).detach().cpu()], dim=-1));

        fig, axes = plt.subplots(1, num_iters);
        for i in range(num_iters):
            masked_img = torch.zeros(H_k, W_k);
            for h in range(H_k):
                for w in range(W_k):
                    masked_img[h, w] = torch.argmax(attns[i][rand_idx,:,h*W_k+w]);
            axes[i].imshow(masked_img, cmap=cmap, norm=norm);

        plt.show();

class ImagePositionalEmbedding(nn.Module):
    def __init__(self, height, width, hidden_size):
        super(ImagePositionalEmbedding, self).__init__();
        x_coord_pos = torch.linspace(0, 1, height).reshape(1, height, 1).expand(1, height, width);
        x_coord_neg = torch.linspace(1, 0, height).reshape(1, height, 1).expand(1, height, width);
        y_coord_pos = torch.linspace(0, 1, width).reshape(1, 1, width).expand(1, height, width);
        y_coord_neg = torch.linspace(1, 0, width).reshape(1, 1, width).expand(1, height, width);

        self.coords = torch.cat([
            x_coord_pos,
            x_coord_neg,
            y_coord_pos,
            y_coord_neg
        ], dim=0).unsqueeze(0);

        if torch.cuda.is_available():
            self.coords = self.coords.cuda();

        self.pos_emb = nn.Conv2d(4, hidden_size, 1);

    def forward(self, x):
        # add positional embedding to the feature vector
        return x+self.pos_emb(self.coords);

"""
Similarity Scores
"""

class Scorer(nn.Module):
    def __init__(self):
        super(Scorer, self).__init__()

    def forward(self, x, y):
        raise NotImplementedError

    def score(self, x, y):
        raise NotImplementedError

    def batchwise_score(self, x, y):
        raise NotImplementedError

class DotPScorer(Scorer):
    def __init__(self):
        super(DotPScorer, self).__init__()

    def score(self, x, y):
        return torch.sum(x * y, dim=1);

    def batchwise_score(self, y, x):
        # REVERSED
        bw_scores = torch.einsum('ijk,ik->ij', (x, y))
        return torch.sum(bw_scores, dim=1);

class CosineScorer(Scorer):
    def __init__(self, temperature):
        super(CosineScorer, self).__init__()
        self.temperature = temperature

    def score(self, x, y, input_is_normed=False, get_diag=True):
        if not input_is_normed:
            x = F.normalize(x, p=2, dim=-1);
            y = F.normalize(y, p=2, dim=-1);
        if get_diag:
            return torch.sum(x * y, dim=-1)/self.temperature;
        else:
            # batch_size x num_obj_x x dim, batch_size x num_obj_y x dim --> batch_size x num_obj_x x num_obj_y
            return torch.matmul(x, y.transpose(-1, -2))/self.temperature;
    
    def score_im_s(self, im, hint, input_is_normed=False):
        assert(len(im.shape)==3), "Image tensor should be of size (N, n_ex, hidden_size)";
        assert(len(hint.shape)==2), "Hint tensor should be of size (N, hidden_size)";
        N, n_ex, hidden_size = im.shape;
        if not input_is_normed:
            im = F.normalize(im, p=2, dim=-1);
            hint = F.normalize(hint, p=2, dim=-1);
        im_flat = im.reshape(N*n_ex, hidden_size);
        scores = torch.matmul(im_flat, hint.t());
        assert(scores.shape[0]==N*n_ex and scores.shape[1]==N), "The size of scores should be of size NxNx(n_ex)";
        return scores/self.temperature;

    def score_im_im(self, im, input_is_normed=False):
        assert(len(im.shape)==3), "Image tensor should be of size (N, n_ex, hidden_size)";
        N, n_ex, hidden_size = im.shape;
        if not input_is_normed:
            im = F.normalize(im, p=2, dim=-1);
        im_flat = im.reshape(N*n_ex, hidden_size);
        scores = torch.matmul(im_flat, im_flat.t());
        # positive pairs are diagonal blocks of n_ex
        assert(scores.shape[0]==scores.shape[1]==N*n_ex), "The size of scores should be of size (N*n_ex)x(N*n_ex)";
        assert(torch.all(torch.eq(scores, scores.t()))), "The score matrix should be symmetric";
        return scores/self.temperature;

class BilinearScorer(DotPScorer):
    def __init__(self, hidden_size, dropout=0.0, identity_debug=False):
        super(BilinearScorer, self).__init__()
        self.bilinear = nn.Linear(hidden_size, hidden_size, bias=False)
        torch.nn.init.eye_(self.bilinear.weight);
        self.dropout_p = dropout
        if self.dropout_p > 0.0:
            self.dropout = nn.Dropout(p=self.dropout_p)
        else:
            self.dropout = lambda x: x
        if identity_debug:
            # Set this as identity matrix to make sure we get the same output
            # as DotPScorer
            self.bilinear.weight = nn.Parameter(
                torch.eye(hidden_size, dtype=torch.float32))
            self.bilinear.weight.requires_grad = False

    def score(self, x, y):
        wy = self.bilinear(y)
        wy = self.dropout(wy)
        return super(BilinearScorer, self).score(x, wy)

    def batchwise_score(self, x, y):
        """
        x: (batch_size, h)
        y: (batch_size, n_examples, h)
        """
        batch_size, n_examples, h = y.shape
        wy = self.bilinear(y.view(batch_size * n_examples,
                                  -1)).unsqueeze(1).view_as(y)
        wy = self.dropout(wy)
        # wy: (batch_size, n_examples, h)
        return super(BilinearScorer, self).batchwise_score(x, wy)

class SinkhornScorer(Scorer):
    def __init__(self, num_embedding, iters=50, **kwargs):
        super(SinkhornScorer, self).__init__();
        self.base_scorer = CosineScorer(temperature=kwargs['temperature']);
        assert(isinstance(self.base_scorer, Scorer)), "base_scorer should be a scorer itself"
        self.dustbin_scores_lang = nn.Embedding(num_embedding, 1); # each word token is given a dustbin score
<<<<<<< HEAD
        torch.nn.init.uniform_(self.dustbin_scores_lang.weight, -0.1, 0.1)
        self.dustbin_scores_im = nn.Parameter(0.2*torch.rand(1, 1, 1)-0.1);
        self.dustbin_scores_both = nn.Parameter(0.2*torch.rand(1, 1, 1)-0.1);
=======
        torch.nn.init.uniform_(self.dustbin_scores_lang.weight, -0.01, 0.01)
        self.dustbin_scores_im = nn.Parameter(0.02*torch.rand(1, 1, 1)-0.01);
        self.dustbin_scores_both = nn.Parameter(0.02*torch.randn(1, 1, 1)-0.01);
>>>>>>> dbbbc8b0
        self.clip_dustbin = lambda x: torch.clamp(x, -1/kwargs['temperature'], 1/kwargs['temperature']);
        self.iters = iters;

    def score(self, x, y, word_idx, y_mask):
        # x.shape = nxn_ex, num_obj_x, h; y.shape = n, num_obj_y, h; word_idx.shape = n, num_obj_y
        n = y.shape[0];
        n_ex = x.shape[0]//n; 
        assert(x.shape[0]==n*n_ex)
        assert(y_mask.shape==y.shape[:2])
        x_expand = torch.repeat_interleave(x, repeats=n, dim=0); # --> [x1], [x1], [x1], ... [x2], [x2], [x2], ... [xn], [xn], [xn
        y_expand = y.repeat(n*n_ex, 1, 1);  # --> y1, y2, ... yn, y1, y2, ... yn, y1, y2, ... yn
        scores = self.base_scorer.score(x_expand, y_expand, get_diag=False);
        assert(scores.shape==(n**2*n_ex, x.shape[1], y.shape[1])), f"scores's shape is wrong: {scores.shape}";
        
        # pad the score matrix where language is special token
        y_mask = y_mask.unsqueeze(1).repeat(n*n_ex, x.shape[1]+1, 1); # the similarity of each image to special language token is -inf
        y_mask = torch.cat([y_mask, (torch.ones(n**2*n_ex, x.shape[1]+1, 1)<0.5).to(y_mask.device)], dim=2); # append dustbin dimension as FALSE
        word_idx = word_idx.repeat(n*n_ex, 1);
        matching = self.log_optimal_transport(scores, self.clip_dustbin(self.dustbin_scores_im), \
                                                self.clip_dustbin(self.dustbin_scores_lang(word_idx)), \
                                                self.clip_dustbin(self.dustbin_scores_both), y_mask, self.iters);
        assert(matching.shape==(n**2*n_ex, x.shape[1]+1, y.shape[1]+1)), f"{matching.shape}";
        scores = (scores*matching[:, :-1, :-1].exp()).sum(dim=(1,2)).reshape(n*n_ex, n); # elementwise product to produce final scores
        return matching, scores;
    
    def log_optimal_transport(self, scores, alpha_img, alpha_lang, alpha_both, scores_mask, iters: int):
        """https://github.com/magicleap/SuperGluePretrainedNetwork/blob/master/models/superglue.py
            Perform Differentiable Optimal Transport in Log-space for stability"""
        b, m, n = scores.shape
        one = scores.new_tensor(1)
        ms, ns = (m*one).to(scores), (n*one).to(scores)

        assert(alpha_lang.shape==(b, n, 1)), f"wrong shape for the language dustbin score: {alpha_lang.shape}"
        bins0 = alpha_img.expand(b, m, 1)
        bins1 = alpha_lang.transpose(1, 2)
        alpha = alpha_both.expand(b, 1, 1)

        couplings = torch.cat([torch.cat([scores, bins0], -1),
                            torch.cat([bins1, alpha], -1)], 1)
        mask_val = torch.finfo(scores.dtype).min
        couplings.masked_fill(scores_mask, mask_val);

        norm = - (ms + ns).log()
        log_mu = torch.cat([norm.expand(m), ns.log()[None] + norm])
        log_nu = torch.cat([norm.expand(n), ms.log()[None] + norm])
        log_mu, log_nu = log_mu[None].expand(b, -1), log_nu[None].expand(b, -1)

        Z = self.log_sinkhorn_iterations(couplings, log_mu, log_nu, iters)
        Z = Z - norm  # multiply probabilities by M+N
        return Z

    def log_sinkhorn_iterations(self, Z, log_mu, log_nu, iters: int):
        """ Perform Sinkhorn Normalization in Log-space for stability"""
        u, v = torch.zeros_like(log_mu), torch.zeros_like(log_nu)
        for i in range(iters):
            u = log_mu - torch.logsumexp(Z + v.unsqueeze(1), dim=2)
            v = log_nu - torch.logsumexp(Z + u.unsqueeze(2), dim=1)
        return Z + u.unsqueeze(2) + v.unsqueeze(1)

class SetCriterion(nn.Module):
    """
            Taken from DETR, simplified by removing object detection losses
    """
    def __init__(self, num_classes, eos_coef, target_type, pos_cost_weight=1.0):
        """ Create the criterion.
        Parameters:
            num_classes: number of object categories, omitting the special no-object category
            pos_cost_weight: relative weight of the position loss
        """
        super().__init__()
        self.matcher = self.hungarian
        self.num_classes = num_classes
        self.pos_cost_weight = pos_cost_weight
        self.eos_coef = eos_coef
        assert(target_type in ['multihead_single_label', 'multilabel']);
        self.target_type = target_type;
        if self.target_type=='multihead_single_label':
            self.empty_weights = []
            for i, n_c in enumerate(self.num_classes):
                empty_weight = torch.ones(n_c)
                empty_weight[-1] = self.eos_coef
                self.register_buffer(f'empty_weight{i}', empty_weight);
                self.empty_weights.append(empty_weight);

    def loss_labels(self, outputs, targets, indices, num_boxes):
        """Classification loss (NLL)"""

        src_logits = outputs['pred_logits']
        idx = self._get_src_permutation_idx(indices)
        
        if self.target_type=='multilabel':
            target_classes_o = torch.cat([t[J] for t, (_, J) in zip(targets["labels"], indices)]).to(src_logits.device);
            target_classes = torch.zeros(src_logits.shape, device=src_logits.device)
            target_classes[idx] = target_classes_o
            loss_ce = F.binary_cross_entropy_with_logits(src_logits, target_classes, weight=self.eos_coef+target_classes*(1-self.eos_coef))
            acc = (target_classes.long()==(src_logits>0).long()).float().mean()
            f1 = f1_score(target_classes.long().cpu().numpy().ravel(), (src_logits>0).long().cpu().numpy().ravel())
            metric = {'acc': acc.item(), 'f1': f1}
        else:
            target_classes_o = torch.cat([t[J] for t, (_, J) in zip(targets["labels"], indices)]).to(src_logits.device);
            default = torch.zeros(sum(self.num_classes)).to(src_logits.device);
            for n in np.cumsum(self.num_classes):
                default[n-1] = 1.0
            target_classes = default.reshape(1, 1, -1).expand(src_logits.shape);
            target_classes[idx] = target_classes_o;
            src_logits_spl = torch.split(src_logits, self.num_classes, dim=-1);
            target_classes_spl = torch.split(target_classes, self.num_classes, dim=-1);
            target_classes_spl = [torch.argmax(t_c, dim=-1) for t_c in target_classes_spl];
            loss_ce = sum([F.cross_entropy(src_logits_spl[i].transpose(1, 2), target_classes_spl[i], self.empty_weights[i].to(src_logits.device))
                            for i, _ in enumerate(src_logits_spl)])/len(self.num_classes);
            metric = {'acc': (torch.stack([torch.argmax(logit, dim=-1) for logit in src_logits_spl], dim=-1)==torch.stack(target_classes_spl, dim=-1)).float().mean().item()};
        return loss_ce, metric

    def loss_position(self, outputs, targets, indices, num_boxes):
        """Huber Loss"""
        idx = self._get_src_permutation_idx(indices)
        src_pos = outputs['pred_poses'];
        target_poses = torch.cat([t[J] for t, (_, J) in zip(targets["poses"], indices)]).to(outputs['pred_poses'].device)
        loss_l1 = F.smooth_l1_loss(src_pos[idx], target_poses);
        return loss_l1

    def _get_src_permutation_idx(self, indices):
        # permute predictions following indices 
        # index of sample in batch, repeated by the number of objects in that image
        batch_idx = torch.cat([torch.full_like(src, i) for i, (src, _) in enumerate(indices)])
        # the index of selected slot in that batch
        src_idx = torch.cat([src for (src, _) in indices]) 
        return batch_idx, src_idx

    def forward(self, outputs, targets):
        """ This performs the loss computation.
        Parameters:
             outputs: tensor batch_size x num_slot x num_class
             targets: list of tensor, such that len(targets) == batch_size. 
        """
        # Retrieve the matching between the outputs of the last layer and the targets

        assert("pred_logits" in outputs.keys() and "pred_poses" in outputs.keys())
        assert("labels" in targets.keys() and "poses" in targets.keys());

        indices = self.matcher(outputs, targets)

        # Compute the average number of target boxes accross all nodes, for normalization purposes
        num_objs = sum(len(t) for t in targets["labels"])
        num_objs = torch.as_tensor([num_objs], dtype=torch.float, device=outputs["pred_logits"].device)

        # Compute all the requested losses
        losses = {};
        loss_cls, metrics = self.loss_labels(outputs, targets, indices, num_objs);
        losses['class'] = loss_cls;
        losses['position'] = self.loss_position(outputs, targets, indices, num_objs);
        return losses, metrics

    @ torch.no_grad()
    def hungarian(self, outputs, targets):
        """ 
        adapted from https://github.com/facebookresearch/detr/blob/master/models/matcher.py'
        Performs the matching
        Params:
            outputs: This is a dict that contains at least these entries:
                 "pred_logits": List of tensor of dim [batch_size, num_slots, num_classes] with the 
                                classification logits for each  classification problem
                 "pred_poses": Tensor of dim [batch_size, num_slots, 2] with the predicted position
            targets: This is a list of targets (len(targets) = batch_size), where each target is a dict containing:
                 "labels": Tensor of dim [num_objects, num_classes] containing the binary indicator of attributes
                        or List of tensors of dim [num_objects] containing the label for each cls problem
                 "poses": Tensor of dim [num_objects, 2] containing the target position
        Returns:
            A list of size batch_size, containing tuples of (index_i, index_j) where:
                - index_i is the indices of the selected predictions (in order)
                - index_j is the indices of the corresponding selected targets (in order)
            For each batch element, it holds:
                len(index_i) = len(index_j) = min(num_queries, num_target_boxes)
        """
        sizes = [len(t) for t in targets['poses']];
        n, num_slots, _ = outputs["pred_logits"].shape;

        if self.target_type=='multilabel':
            out_prob = outputs["pred_logits"].flatten(0, 1).sigmoid()
            tgt_ids = torch.cat([v for v in targets['labels']]).to(out_prob.device) # [sum_i num_obj_i] x num_classes
            cost_class = torch.cdist(out_prob, tgt_ids, p=1);
        elif self.target_type=='multihead_single_label':
            out_prob = outputs["pred_logits"].flatten(0, 1)
            # split into chunks for different cls heads, then concat back together
            out_prob = torch.split(out_prob, self.num_classes, dim=-1);
            for o_p in out_prob:
                o_p = o_p.softmax(-1);
            tgt_ids = torch.cat([v for v in targets['labels']]).to(out_prob[0].device)
            target_classes_spl = torch.split(tgt_ids, self.num_classes, dim=-1);
            target_classes_spl = [torch.argmax(t_c, dim=-1) for t_c in target_classes_spl];
            cost_class = -sum([o_p[:,t_c] for o_p, t_c in zip(out_prob, target_classes_spl)])/len(out_prob);
        else:
            raise ValueError('Not a valid target type')

        
        out_pos = outputs["pred_poses"].flatten(0, 1)
        tgt_pos = torch.cat([v for v in targets['poses']]).to(out_pos.device) # [sum_i num_obj_i] x 2
        cost_pos = torch.cdist(out_pos, tgt_pos, p=1);

        cost = cost_class + self.pos_cost_weight*cost_pos;
        cost = cost.reshape(n, num_slots, -1).cpu();

        indices = [linear_sum_assignment(c[i]) for i, c in enumerate(cost.split(sizes, -1))];
        return [(torch.as_tensor(i, dtype=torch.int64), torch.as_tensor(j, dtype=torch.int64)) for i, j in indices]<|MERGE_RESOLUTION|>--- conflicted
+++ resolved
@@ -759,15 +759,9 @@
         self.base_scorer = CosineScorer(temperature=kwargs['temperature']);
         assert(isinstance(self.base_scorer, Scorer)), "base_scorer should be a scorer itself"
         self.dustbin_scores_lang = nn.Embedding(num_embedding, 1); # each word token is given a dustbin score
-<<<<<<< HEAD
-        torch.nn.init.uniform_(self.dustbin_scores_lang.weight, -0.1, 0.1)
-        self.dustbin_scores_im = nn.Parameter(0.2*torch.rand(1, 1, 1)-0.1);
-        self.dustbin_scores_both = nn.Parameter(0.2*torch.rand(1, 1, 1)-0.1);
-=======
         torch.nn.init.uniform_(self.dustbin_scores_lang.weight, -0.01, 0.01)
         self.dustbin_scores_im = nn.Parameter(0.02*torch.rand(1, 1, 1)-0.01);
-        self.dustbin_scores_both = nn.Parameter(0.02*torch.randn(1, 1, 1)-0.01);
->>>>>>> dbbbc8b0
+        self.dustbin_scores_both = nn.Parameter(0.02*torch.rand(1, 1, 1)-0.01);
         self.clip_dustbin = lambda x: torch.clamp(x, -1/kwargs['temperature'], 1/kwargs['temperature']);
         self.iters = iters;
 
