--- conflicted
+++ resolved
@@ -492,11 +492,7 @@
 
             negative_scores_im_lang = scores_im_lang.masked_fill(mask, 0);
 
-<<<<<<< HEAD
             loss += -torch.diagonal(F.log_softmax(scores_im_lang, dim=0), dim1=0, dim2=1).mean(); 
-=======
-            loss += -torch.diagonal(F.log_softmax(scores_im_lang, dim=1), dim1=0, dim2=1).mean(); 
->>>>>>> 9fd7f248
 
         if ("im+im" in self.pairing):
             scores_im_im = self.sim.score_im_im(im); # --> (N） x n_ex x (N*n_ex)
@@ -516,15 +512,10 @@
             raise NotImplementedError;
         
         elif (self.loss_type=="cpc"):
-<<<<<<< HEAD
             best_score_im_lang = torch.argmax(scores_im_lang, dim=0);
             best_score_im_im = torch.argmax(scores_im_im, dim=0);
             targets_im_lang = torch.arange(im.shape[0]).unsqueeze(-1).expand(im.shape[0], im.shape[1]);
             targets_im_im = torch.repeat_interleave(torch.arange(im.shape[0]), im.shape[1]).unsqueeze(0).expand(im.shape[1], im.shape[0]*im.shape[1]);
-=======
-            best_score = torch.argmax(scores_im_lang, dim=1);
-            targets = torch.arange(im.shape[0]).unsqueeze(-1).expand(im.shape[0], im.shape[1]);
->>>>>>> 9fd7f248
             if torch.cuda.is_available():
                 targets_im_lang = targets_im_lang.cuda();
                 targets_im_im = targets_im_im.cuda();
